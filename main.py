--- conflicted
+++ resolved
@@ -7,22 +7,14 @@
 
 from align_data import ALL_DATASETS, get_dataset
 from align_data.analysis.count_tokens import count_token
-<<<<<<< HEAD
 from align_data.sources.articles.articles import update_new_items, check_new_articles, update_articles
 from align_data.pinecone.update_pinecone import PineconeUpdater
-=======
-from align_data.sources.articles.articles import update_new_items, check_new_articles
-from align_data.pinecone.update_pinecone import ARDUpdater
->>>>>>> e85b04cf
 from align_data.settings import (
     METADATA_OUTPUT_SPREADSHEET,
     METADATA_SOURCE_SHEET,
     METADATA_SOURCE_SPREADSHEET,
 )
-<<<<<<< HEAD
-=======
 
->>>>>>> e85b04cf
 logger = logging.getLogger(__name__)
 
 
@@ -39,17 +31,10 @@
         """
         > This function takes a dataset name and writes the entries of that dataset to a file
 
-<<<<<<< HEAD
         :param str name: The name of the dataset to fetch, or 'all' for all of them
         :return: The path to the file that was written to.
         """
         if names == ("all",):
-=======
-        :param str name: The name of the dataset to fetch
-        :return: The path to the file that was written to.
-        """
-        if names == ('all',):
->>>>>>> e85b04cf
             names = ALL_DATASETS
         missing = {name for name in names if name not in ALL_DATASETS}
         assert not missing, f"{missing} are not valid dataset names"
@@ -71,7 +56,6 @@
         for name in names:
             print(name)
             self.fetch(name)
-<<<<<<< HEAD
 
     def generate_jsonl_files(self, *names):
         """Generate jsonl files for the given datasets, on the basis of the database contents.
@@ -80,14 +64,6 @@
         """
         if names == ("all",):
             names = ALL_DATASETS
-=======
-
-    def generate_jsonl_files(self, *names):
-        """Generate jsonl files for the given datasets, on the basis of the database contents.
-
-        :param List[str] names: The names of the datasets to generate
-        """
->>>>>>> e85b04cf
         missing = {name for name in names if name not in ALL_DATASETS}
         assert not missing, f"{missing} are not valid dataset names"
         for name in names:
@@ -138,7 +114,6 @@
         """
         return check_new_articles(source_spreadsheet, source_sheet)
 
-<<<<<<< HEAD
     def pinecone_update(self, *names) -> None:
         """
         This function updates the Pinecone vector DB.
@@ -158,14 +133,6 @@
         names = [name for name in ALL_DATASETS if name not in skip]
         PineconeUpdater().update(names)
 
-=======
-    def update_pinecone(self):
-        """
-        This function updates the Pinecone vector DB.
-        """
-        updater = ARDUpdater()
-        updater.update()
->>>>>>> e85b04cf
 
 if __name__ == "__main__":
     fire.Fire(AlignmentDataset)