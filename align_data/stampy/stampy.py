--- conflicted
+++ resolved
@@ -23,56 +23,6 @@
 
     coda_doc_id : str
     on_site_table : str
-<<<<<<< HEAD
-    done_key = "entry"
-
-    def setup(self):
-        self._setup()
-
-    def fetch_entries(self):
-        self.setup()
-
-
-        coda = Coda(CODA_TOKEN)
-        doc = Document(self.coda_doc_id, coda=coda)
-        table = doc.get_table(self.on_site_table)
-        entries = table.to_dict() # a list of dicts
-        #
-        # keys for each element of the list of dicts: 
-        # {'Edit Answer', 'Status', 'aisafety.info Link', 'External Source', 'Tags', 'Related IDs', 'Alternate Phrasings', 'Rich Text', 'Doc Last Edited', 'Question', 'Link', 'UI ID', 'Related Answers'}
-        for ii, entry in enumerate(tqdm(entries)):
-            if self._entry_done(entry.get('Question','')):
-                # logger.info(f"Already done {entry}")
-                continue
-
-            question = entry.get('Question', '')
-            answer = entry.get('Rich Text', '')  # Assuming 'Answer' is present in each dict
-            url = entry.get('Link', '')
-            date_published = entry.get('Doc Last Edited', '')
-
-            # Creating the text field
-            #text = f"Question: {question}\n\nAnswer: {answer}" note: we don't do this because the title contains the question already
-
-            logger.info(f"Processing {ii}")
-
-            new_entry = DataEntry({
-                "source": self.name,
-                "source_filetype": "text",
-                "url": url,
-                "title": question,
-                "authors": "n/a",
-                "date_published": date_published,
-                "text": answer,
-                "question": question,
-                "answer": answer,
-                #"entry": entry  # This is the entire dictionary entry
-            })
-
-            logger.info(f"Processing {new_entry}")
-            new_entry.add_id()
-
-            yield new_entry
-=======
     done_key = "question"
 
     @property
@@ -104,5 +54,4 @@
             "text": answer,
             "question": question,
             "answer": answer,
-        })
->>>>>>> bc178021
+        })