import json
import logging
import pytz
import hashlib
from datetime import datetime
from typing import List, Optional, Dict, Any
from sqlalchemy import (
    JSON,
    DateTime,
    ForeignKey,
    String,
    Boolean,
    Text,
    func,
    event,
)
from sqlalchemy.orm import DeclarativeBase, Mapped, mapped_column, relationship
from sqlalchemy.dialects.mysql import LONGTEXT
from sqlalchemy.ext.hybrid import hybrid_property
from align_data.settings import PINECONE_METADATA_KEYS


logger = logging.getLogger(__name__)
OK_STATUS = None


class Base(DeclarativeBase):
    pass


class Summary(Base):
    __tablename__ = "summaries"

    id: Mapped[int] = mapped_column(primary_key=True)
    text: Mapped[str] = mapped_column(Text, nullable=False)
    source: Mapped[Optional[str]] = mapped_column(String(256))
    article_id: Mapped[str] = mapped_column(ForeignKey("articles.id"))

    article: Mapped["Article"] = relationship(back_populates="summaries")


class Article(Base):
    __tablename__ = "articles"

    _id: Mapped[int] = mapped_column("id", primary_key=True)
    id: Mapped[str] = mapped_column("hash_id", String(32), unique=True, nullable=False)
    title: Mapped[Optional[str]] = mapped_column(String(1028))
    url: Mapped[Optional[str]] = mapped_column(String(1028))
    source: Mapped[Optional[str]] = mapped_column(String(128))
    source_type: Mapped[Optional[str]] = mapped_column(String(128))
    authors: Mapped[str] = mapped_column(String(1024))
    text: Mapped[Optional[str]] = mapped_column(LONGTEXT)
    confidence: Mapped[
        Optional[float]
    ]  # Describes the confidence in how good this article is, as a value <0, 1>
    date_published: Mapped[Optional[datetime]]
    meta: Mapped[Optional[JSON]] = mapped_column(JSON, name="metadata", default="{}")
    date_created: Mapped[datetime] = mapped_column(DateTime, default=func.now())
    date_updated: Mapped[Optional[datetime]] = mapped_column(
        DateTime, onupdate=func.current_timestamp()
    )
    status: Mapped[Optional[str]] = mapped_column(String(256))
    comments: Mapped[Optional[str]] = mapped_column(LONGTEXT)  # Editor comments. Can be anything

    pinecone_update_required: Mapped[bool] = mapped_column(Boolean, default=False)

    summaries: Mapped[List["Summary"]] = relationship(
        back_populates="article", cascade="all, delete-orphan"
    )

    def __repr__(self) -> str:
        return f"Article(id={self.id!r}, title={self.title!r}, url={self.url!r}, source={self.source!r}, authors={self.authors!r}, date_published={self.date_published!r})"

    def is_metadata_keys_equal(self, other):
        if not isinstance(other, Article):
            raise TypeError(
                f"Expected an instance of Article, got {type(other).__name__}"
            )
        return all(
            getattr(self, key, None) == getattr(other, key, None)
            for key in PINECONE_METADATA_KEYS
<<<<<<< HEAD
        ) # entry_id is implicitly ignored

    def generate_id_string(self) -> bytes:
        return (
            "".join(
                str(getattr(self, field))
                for field in self.__id_fields
            ).encode("utf-8")
=======
        )

    def generate_id_string(self) -> bytes:
        return "".join(str(getattr(self, field)) for field in self.__id_fields).encode(
            "utf-8"
>>>>>>> 33d928ef
        )

    @property
    def __id_fields(self):
        if self.source == 'aisafety.info':
            return ['url']
        if self.source in ['importai', 'ml_safety_newsletter', 'alignment_newsletter']:
            return ['url', 'title', 'source']
        return ["url", "title"]

    @property
    def missing_fields(self):
        fields = set(self.__id_fields) | {'text', 'title', 'url', 'source', 'date_published'}
        return sorted([field for field in fields if not getattr(self, field, None)])

    def verify_id(self):
        assert self.id is not None, "Entry is missing id"

        id_string = self.generate_id_string()
        id_from_fields = hashlib.md5(id_string).hexdigest()
        assert (
            self.id == id_from_fields
        ), f"Entry id {self.id} does not match id from id_fields: {id_from_fields}"

    def verify_id_fields(self):
        missing = [field for field in self.__id_fields if not getattr(self, field)]
        assert not missing, f"Entry is missing the following fields: {missing}"

    def update(self, other: "Article"):
        """
        Update this article with the values from another article.
        """
        for field in self.__table__.columns.keys():
            if field not in ["id", "hash_id", "metadata"] and getattr(other, field):
                setattr(self, field, getattr(other, field))
        self.meta = dict((self.meta or {}), **{k: v for k, v in other.meta.items() if k and v})
        # TODO: verify that this actually updates the meta column; 
        # https://amercader.net/blog/beware-of-json-fields-in-sqlalchemy/

        if other._id:
            self._id = other._id
        self.id = None  # update the hash id so it calculates a new one if needed
        return self

    def _set_id(self):
        id_string = self.generate_id_string()
        self.id = hashlib.md5(id_string).hexdigest()

    def add_meta(self, key: str, val):
        if self.meta is None:
            self.meta = {}
        self.meta[key] = val
        # TODO: verify that this actually updates the meta column; 
        # https://amercader.net/blog/beware-of-json-fields-in-sqlalchemy/

    @hybrid_property
    def is_valid(self):
        return (
            self.text and self.text.strip() and
            self.url and self.title and
            self.authors is not None and
            self.status == OK_STATUS
        )

    @is_valid.expression
    def is_valid(cls):
        return (
            (cls.status == OK_STATUS)
            & (cls.text != None)
            & (cls.url != None)
            & (cls.title != None)
            & (cls.authors != None)
        )

    @classmethod
<<<<<<< HEAD
    def before_write(cls, mapper, connection, target: "Article"):
=======
    def before_write(cls, _mapper, _connection, target):
>>>>>>> 33d928ef
        target.verify_id_fields()

        if not target.status and target.missing_fields:
            target.status = 'Missing fields'
            target.comments = f'missing fields: {", ".join(target.missing_fields)}'

        if target.id:
            target.verify_id()
        else:
            target._set_id()

<<<<<<< HEAD
        # This assumes that status pretty much just notes down that an entry is invalid. If it has
        # all fields set and is being written to the database, then it must have been modified, ergo
        # should be also updated in pinecone
        if not target.status:
            target.pinecone_update_required = True

    def to_dict(self) -> Dict[str, Any]:
=======
    def to_dict(self):
>>>>>>> 33d928ef
        if date := self.date_published:
            date = date.replace(tzinfo=pytz.UTC).strftime("%Y-%m-%dT%H:%M:%SZ")
        # TODO: isinstance(self.meta, str)? when would this ever happen
        meta = json.loads(self.meta) if isinstance(self.meta, str) else self.meta

        authors = []
        if self.authors and self.authors.strip():
            authors = [i.strip() for i in self.authors.split(",")]

        return {
            "id": self.id,
            "title": self.title,
            "url": self.url,
            "source": self.source,
            "source_type": self.source_type,
            "text": self.text,
            "date_published": date,
            "authors": authors,
            "summaries": [s.text for s in (self.summaries or [])],
            **(meta or {}),
        }


event.listen(Article, "before_insert", Article.before_write)
event.listen(Article, "before_update", Article.before_write)<|MERGE_RESOLUTION|>--- conflicted
+++ resolved
@@ -79,7 +79,6 @@
         return all(
             getattr(self, key, None) == getattr(other, key, None)
             for key in PINECONE_METADATA_KEYS
-<<<<<<< HEAD
         ) # entry_id is implicitly ignored
 
     def generate_id_string(self) -> bytes:
@@ -88,13 +87,6 @@
                 str(getattr(self, field))
                 for field in self.__id_fields
             ).encode("utf-8")
-=======
-        )
-
-    def generate_id_string(self) -> bytes:
-        return "".join(str(getattr(self, field)) for field in self.__id_fields).encode(
-            "utf-8"
->>>>>>> 33d928ef
         )
 
     @property
@@ -170,11 +162,7 @@
         )
 
     @classmethod
-<<<<<<< HEAD
-    def before_write(cls, mapper, connection, target: "Article"):
-=======
-    def before_write(cls, _mapper, _connection, target):
->>>>>>> 33d928ef
+    def before_write(cls, _mapper, _connection, target: "Article"):
         target.verify_id_fields()
 
         if not target.status and target.missing_fields:
@@ -186,20 +174,9 @@
         else:
             target._set_id()
 
-<<<<<<< HEAD
-        # This assumes that status pretty much just notes down that an entry is invalid. If it has
-        # all fields set and is being written to the database, then it must have been modified, ergo
-        # should be also updated in pinecone
-        if not target.status:
-            target.pinecone_update_required = True
-
-    def to_dict(self) -> Dict[str, Any]:
-=======
     def to_dict(self):
->>>>>>> 33d928ef
         if date := self.date_published:
             date = date.replace(tzinfo=pytz.UTC).strftime("%Y-%m-%dT%H:%M:%SZ")
-        # TODO: isinstance(self.meta, str)? when would this ever happen
         meta = json.loads(self.meta) if isinstance(self.meta, str) else self.meta
 
         authors = []
@@ -220,5 +197,6 @@
         }
 
 
+
 event.listen(Article, "before_insert", Article.before_write)
 event.listen(Article, "before_update", Article.before_write)