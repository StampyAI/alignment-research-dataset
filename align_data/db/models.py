import enum
import re
import json
import re
import logging
import pytz
import hashlib
from datetime import datetime
<<<<<<< HEAD
from typing import List, Optional, Dict, Any
=======
from typing import Any, Dict, List, Optional

>>>>>>> af6f5777
from sqlalchemy import (
    JSON,
    DateTime,
    Enum,
    ForeignKey,
    String,
    Boolean,
    Text,
    func,
    event,
)
from sqlalchemy.orm import DeclarativeBase, Mapped, mapped_column, relationship
from sqlalchemy.orm.attributes import get_history
from sqlalchemy.dialects.mysql import LONGTEXT
from sqlalchemy.ext.hybrid import hybrid_property

from align_data.embeddings.pinecone.pinecone_models import PineconeMetadata

logger = logging.getLogger(__name__)
OK_STATUS = None


class Base(DeclarativeBase):
    pass


class Summary(Base):
    __tablename__ = "summaries"

    id: Mapped[int] = mapped_column(primary_key=True)
    text: Mapped[str] = mapped_column(Text, nullable=False)
    source: Mapped[Optional[str]] = mapped_column(String(256))
    article_id: Mapped[str] = mapped_column(ForeignKey("articles.id"))

    article: Mapped["Article"] = relationship(back_populates="summaries")


class PineconeStatus(enum.Enum):
    absent = 1
    pending_removal = 2
    pending_addition = 3
    added = 4


class Article(Base):
    __tablename__ = "articles"

    _id: Mapped[int] = mapped_column("id", primary_key=True)
    id: Mapped[str] = mapped_column("hash_id", String(32), unique=True, nullable=False)
    title: Mapped[Optional[str]] = mapped_column(String(1028))
    url: Mapped[Optional[str]] = mapped_column(String(1028))
    source: Mapped[Optional[str]] = mapped_column(String(128))
    source_type: Mapped[Optional[str]] = mapped_column(String(128))
    authors: Mapped[str] = mapped_column(String(1024))
    text: Mapped[Optional[str]] = mapped_column(LONGTEXT)
    confidence: Mapped[
        Optional[float]
    ]  # Describes the confidence in how good this article is, as a value <0, 1>
    date_published: Mapped[Optional[datetime]]
    meta: Mapped[Optional[JSON]] = mapped_column(JSON, name="metadata", default="{}")
    date_created: Mapped[datetime] = mapped_column(DateTime, default=func.now())
    date_updated: Mapped[Optional[datetime]] = mapped_column(
        DateTime, onupdate=func.current_timestamp()
    )
    status: Mapped[Optional[str]] = mapped_column(String(256))
    comments: Mapped[Optional[str]] = mapped_column(LONGTEXT)  # Editor comments. Can be anything

    pinecone_status: Mapped[PineconeStatus] = mapped_column(Enum(PineconeStatus), default=PineconeStatus.absent)

    summaries: Mapped[List["Summary"]] = relationship(
        back_populates="article", cascade="all, delete-orphan"
    )

    def __repr__(self) -> str:
        return f"Article(id={self.id!r}, title={self.title!r}, url={self.url!r}, source={self.source!r}, authors={self.authors!r}, date_published={self.date_published!r})"

    def generate_id_string(self) -> bytes:
        return "".join(
            re.sub(r"[^a-zA-Z0-9\s]", "", str(getattr(self, field))).strip().lower()
            for field in self.__id_fields
        ).encode("utf-8")

    @property
    def __id_fields(self) -> List[str]:
        if self.source in ["importai", "ml_safety_newsletter", "alignment_newsletter"]:
            return ["url", "source"]
        return ["url"]

    @property
    def missing_fields(self) -> List[str]:
        fields = set(self.__id_fields) | {
            "text",
            "title",
            "url",
            "source",
            "date_published",
        }
        return sorted([field for field in fields if not getattr(self, field, None)])

    def verify_id(self):
        assert self.id is not None, "Entry is missing id"

        id_string = self.generate_id_string()
        id_from_fields = hashlib.md5(id_string).hexdigest()
        assert (
            self.id == id_from_fields
        ), f"Entry id {self.id} does not match id from id_fields: {id_from_fields}"

    def verify_id_fields(self):
        missing = [field for field in self.__id_fields if not getattr(self, field)]
        assert not missing, f"Entry is missing the following fields: {missing}"

<<<<<<< HEAD
    def update(self, other: "Article"):
        """
        Update this article with the values from another article.
        """
=======
    def update(self, other: "Article") -> "Article":
>>>>>>> af6f5777
        for field in self.__table__.columns.keys():
            if field not in ["id", "hash_id", "metadata"]:
                new_value = getattr(other, field)
                if new_value and getattr(self, field) != new_value:
                    setattr(self, field, new_value)

        updated_meta = dict((self.meta or {}), **{k: v for k, v in other.meta.items() if k and v})
        if self.meta != updated_meta:
            self.meta = updated_meta

        if other._id:
            self._id = other._id
        self.id = None  # update the hash id so it calculates a new one if needed
        return self

    def _set_id(self):
        id_string = self.generate_id_string()
        self.id = hashlib.md5(id_string).hexdigest()

    def add_meta(self, key: str, val):
        if self.meta is None:
            self.meta = {}
        self.meta[key] = val

    def append_comment(self, comment: str):
        if self.comments is None:
            self.comments = ""
        self.comments = f"{self.comments}\n\n{comment}".strip()

    @hybrid_property
    def is_valid(self) -> bool:
        # Check if the basic attributes are present and non-empty
        basic_check = all(
            [
                self.text and self.text.strip(),
                self.url and self.url.strip(),
                self.title and self.title.strip(),
                self.authors,
                self.status == OK_STATUS,
            ]
        )

        return basic_check

    @is_valid.expression
    def is_valid(cls) -> bool:
        return (
            (cls.status == OK_STATUS)
            & (cls.text != None)
            & (cls.url != None)
            & (cls.title != None)
            & (cls.authors != None)
        )

    @classmethod
    def before_write(cls, _mapper, _connection, target: "Article"):
        target.verify_id_fields()

        if not target.status and target.missing_fields:
            target.status = "Missing fields"
            target.comments = f'missing fields: {", ".join(target.missing_fields)}'

        if target.id:
            target.verify_id()
        else:
            target._set_id()

    @classmethod
    def check_for_changes(cls, mapper, connection, target):
        if not target.is_valid:
            return
        monitored_attributes = list(PineconeMetadata.__annotations__.keys())
        monitored_attributes.remove("hash_id")

        if any(get_history(target, attr).has_changes() for attr in monitored_attributes):
            target.pinecone_status = PineconeStatus.pending_addition

    def to_dict(self) -> Dict[str, Any]:
        if date := self.date_published:
            date = date.replace(tzinfo=pytz.UTC).strftime("%Y-%m-%dT%H:%M:%SZ")
        meta = json.loads(self.meta) if isinstance(self.meta, str) else self.meta

        authors = []
        if self.authors and self.authors.strip():
            authors = [i.strip() for i in self.authors.split(",")]

        return {
            "id": self.id,
            "title": self.title,
            "url": self.url,
            "source": self.source,
            "source_type": self.source_type,
            "text": self.text,
            "date_published": date,
            "authors": authors,
            "summaries": [s.text for s in (self.summaries or [])],
            **(meta or {}),
        }



event.listen(Article, "before_insert", Article.before_write)
event.listen(Article, "before_update", Article.before_write)
event.listen(Article, "before_insert", Article.check_for_changes)
event.listen(Article, "before_update", Article.check_for_changes)<|MERGE_RESOLUTION|>--- conflicted
+++ resolved
@@ -6,12 +6,8 @@
 import pytz
 import hashlib
 from datetime import datetime
-<<<<<<< HEAD
-from typing import List, Optional, Dict, Any
-=======
 from typing import Any, Dict, List, Optional
 
->>>>>>> af6f5777
 from sqlalchemy import (
     JSON,
     DateTime,
@@ -124,14 +120,7 @@
         missing = [field for field in self.__id_fields if not getattr(self, field)]
         assert not missing, f"Entry is missing the following fields: {missing}"
 
-<<<<<<< HEAD
-    def update(self, other: "Article"):
-        """
-        Update this article with the values from another article.
-        """
-=======
     def update(self, other: "Article") -> "Article":
->>>>>>> af6f5777
         for field in self.__table__.columns.keys():
             if field not in ["id", "hash_id", "metadata"]:
                 new_value = getattr(other, field)
