import json
import logging
import pytz
import hashlib
from datetime import datetime
from typing import List, Optional, Dict, Any
from sqlalchemy import (
    JSON,
    DateTime,
    ForeignKey,
    String,
    Boolean,
    Text,
    func,
    event,
)
from sqlalchemy.orm import DeclarativeBase, Mapped, mapped_column, relationship
from sqlalchemy.dialects.mysql import LONGTEXT
from sqlalchemy.ext.hybrid import hybrid_property


logger = logging.getLogger(__name__)
OK_STATUS = None


class Base(DeclarativeBase):
    pass


class Summary(Base):
    __tablename__ = "summaries"

    id: Mapped[int] = mapped_column(primary_key=True)
    text: Mapped[str] = mapped_column(Text, nullable=False)
    source: Mapped[Optional[str]] = mapped_column(String(256))
    article_id: Mapped[str] = mapped_column(ForeignKey("articles.id"))

    article: Mapped["Article"] = relationship(back_populates="summaries")


class Article(Base):
    __tablename__ = "articles"

    _id: Mapped[int] = mapped_column("id", primary_key=True)
    id: Mapped[str] = mapped_column("hash_id", String(32), unique=True, nullable=False)
    title: Mapped[Optional[str]] = mapped_column(String(1028))
    url: Mapped[Optional[str]] = mapped_column(String(1028))
    source: Mapped[Optional[str]] = mapped_column(String(128))
    source_type: Mapped[Optional[str]] = mapped_column(String(128))
    authors: Mapped[str] = mapped_column(String(1024))
    text: Mapped[Optional[str]] = mapped_column(LONGTEXT)
    confidence: Mapped[
        Optional[float]
    ]  # Describes the confidence in how good this article is, as a value <0, 1>
    date_published: Mapped[Optional[datetime]]
    meta: Mapped[Optional[JSON]] = mapped_column(JSON, name="metadata", default="{}")
    date_created: Mapped[datetime] = mapped_column(DateTime, default=func.now())
    date_updated: Mapped[Optional[datetime]] = mapped_column(
        DateTime, onupdate=func.current_timestamp()
    )
    status: Mapped[Optional[str]] = mapped_column(String(256))
    comments: Mapped[Optional[str]] = mapped_column(LONGTEXT)  # Editor comments. Can be anything

    pinecone_update_required: Mapped[bool] = mapped_column(Boolean, default=False)

    summaries: Mapped[List["Summary"]] = relationship(
        back_populates="article", cascade="all, delete-orphan"
    )

    def __repr__(self) -> str:
        return f"Article(id={self.id!r}, title={self.title!r}, url={self.url!r}, source={self.source!r}, authors={self.authors!r}, date_published={self.date_published!r})"

<<<<<<< HEAD
    def is_metadata_keys_equal(self, other):
        if not isinstance(other, Article):
            raise TypeError(
                f"Expected an instance of Article, got {type(other).__name__}"
            )
        return all(
            getattr(self, key, None) == getattr(other, key, None)
            for key in PINECONE_METADATA_KEYS
        ) # entry_id is implicitly ignored

    def generate_id_string(self) -> bytes:
        return (
            "".join(
                str(getattr(self, field))
                for field in self.__id_fields
            ).encode("utf-8")
        )
=======
    def generate_id_string(self) -> bytes:
        return "".join(str(getattr(self, field)) for field in self.__id_fields).encode("utf-8")
>>>>>>> f0bacc9e

    @property
    def __id_fields(self):
        if self.source == "aisafety.info":
            return ["url"]
        if self.source in ["importai", "ml_safety_newsletter", "alignment_newsletter"]:
            return ["url", "title", "source"]
        return ["url", "title"]

    @property
    def missing_fields(self):
        fields = set(self.__id_fields) | {
            "text",
            "title",
            "url",
            "source",
            "date_published",
        }
        return sorted([field for field in fields if not getattr(self, field, None)])

    def verify_id(self):
        assert self.id is not None, "Entry is missing id"

        id_string = self.generate_id_string()
        id_from_fields = hashlib.md5(id_string).hexdigest()
        assert (
            self.id == id_from_fields
        ), f"Entry id {self.id} does not match id from id_fields: {id_from_fields}"

    def verify_id_fields(self):
        missing = [field for field in self.__id_fields if not getattr(self, field)]
        assert not missing, f"Entry is missing the following fields: {missing}"

    def update(self, other: "Article"):
        """
        Update this article with the values from another article.
        """
        for field in self.__table__.columns.keys():
            if field not in ["id", "hash_id", "metadata"] and getattr(other, field):
                setattr(self, field, getattr(other, field))
        self.meta = dict((self.meta or {}), **{k: v for k, v in other.meta.items() if k and v})
        # TODO: verify that this actually updates the meta column; 
        # https://amercader.net/blog/beware-of-json-fields-in-sqlalchemy/

        if other._id:
            self._id = other._id
        self.id = None  # update the hash id so it calculates a new one if needed
        return self

    def _set_id(self):
        id_string = self.generate_id_string()
        self.id = hashlib.md5(id_string).hexdigest()

    def add_meta(self, key: str, val):
        if self.meta is None:
            self.meta = {}
        self.meta[key] = val
        # TODO: verify that this actually updates the meta column; 
        # https://amercader.net/blog/beware-of-json-fields-in-sqlalchemy/

    def append_comment(self, comment: str):
        """Appends a comment to the article.comments field. You must run session.commit() to save the comment to the database."""
        if self.comments is None:
            self.comments = ""
        self.comments = f"{self.comments}\n\n{comment}".strip()

    @hybrid_property
    def is_valid(self):
        return bool(
            self.text
            and self.text.strip()
            and self.url
            and self.title
            and self.authors is not None
            and self.status == OK_STATUS
        )

    @is_valid.expression
    def is_valid(cls):
        return (
            (cls.status == OK_STATUS)
            & (cls.text != None)
            & (cls.url != None)
            & (cls.title != None)
            & (cls.authors != None)
        )

    @classmethod
    def before_write(cls, _mapper, _connection, target: "Article"):
        target.verify_id_fields()

        if not target.status and target.missing_fields:
            target.status = "Missing fields"
            target.comments = f'missing fields: {", ".join(target.missing_fields)}'

        target.pinecone_update_required = target.is_valid

        if target.id:
            target.verify_id()
        else:
            target._set_id()

    def to_dict(self):
        if date := self.date_published:
            date = date.replace(tzinfo=pytz.UTC).strftime("%Y-%m-%dT%H:%M:%SZ")
        meta = json.loads(self.meta) if isinstance(self.meta, str) else self.meta

        authors = []
        if self.authors and self.authors.strip():
            authors = [i.strip() for i in self.authors.split(",")]

        return {
            "id": self.id,
            "title": self.title,
            "url": self.url,
            "source": self.source,
            "source_type": self.source_type,
            "text": self.text,
            "date_published": date,
            "authors": authors,
            "summaries": [s.text for s in (self.summaries or [])],
            **(meta or {}),
        }



event.listen(Article, "before_insert", Article.before_write)
event.listen(Article, "before_update", Article.before_write)<|MERGE_RESOLUTION|>--- conflicted
+++ resolved
@@ -70,28 +70,8 @@
     def __repr__(self) -> str:
         return f"Article(id={self.id!r}, title={self.title!r}, url={self.url!r}, source={self.source!r}, authors={self.authors!r}, date_published={self.date_published!r})"
 
-<<<<<<< HEAD
-    def is_metadata_keys_equal(self, other):
-        if not isinstance(other, Article):
-            raise TypeError(
-                f"Expected an instance of Article, got {type(other).__name__}"
-            )
-        return all(
-            getattr(self, key, None) == getattr(other, key, None)
-            for key in PINECONE_METADATA_KEYS
-        ) # entry_id is implicitly ignored
-
-    def generate_id_string(self) -> bytes:
-        return (
-            "".join(
-                str(getattr(self, field))
-                for field in self.__id_fields
-            ).encode("utf-8")
-        )
-=======
     def generate_id_string(self) -> bytes:
         return "".join(str(getattr(self, field)) for field in self.__id_fields).encode("utf-8")
->>>>>>> f0bacc9e
 
     @property
     def __id_fields(self):
