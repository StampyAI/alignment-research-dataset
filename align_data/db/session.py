--- conflicted
+++ resolved
@@ -23,18 +23,12 @@
 
 def stream_pinecone_updates(session: Session, custom_sources: List[str], force_update: bool = False):
     """Yield Pinecone entries that require an update."""
-<<<<<<< HEAD
-    yield from session.query(Article).filter(
-        or_(Article.pinecone_update_required.is_(True), force_update)
-    ).filter(Article.source.in_(custom_sources)).yield_per(1000)
-=======
     yield from (
         session
         .query(Article)
-        .filter(Article.pinecone_update_required.is_(True))
+        .filter(or_(Article.pinecone_update_required.is_(True), force_update))
         .filter(Article.is_valid)
         .filter(Article.source.in_(custom_sources))
         .filter(or_(Article.confidence == None, Article.confidence > MIN_CONFIDENCE))
         .yield_per(1000)
-    )
->>>>>>> a73a3903
+    )