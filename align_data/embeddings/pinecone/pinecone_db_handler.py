# dataset/pinecone_db_handler.py
import time
import logging
from typing import List, Tuple

<<<<<<< HEAD
from pinecone import Pinecone, ServerlessSpec
=======
# Try to handle both new and old Pinecone API patterns
try:
    from pinecone import Pinecone

    USING_NEW_API = True
except (ImportError, AttributeError):
    import pinecone

    USING_NEW_API = False

>>>>>>> ab96ab3b
from urllib3.exceptions import ProtocolError

from align_data.embeddings.embedding_utils import get_embedding
from align_data.embeddings.pinecone.pinecone_models import PineconeEntry
from align_data.settings import (
    PINECONE_INDEX_NAME,
    EMBEDDINGS_DIMS,
    PINECONE_METRIC,
    PINECONE_API_KEY,
    PINECONE_ENVIRONMENT,
    PINECONE_NAMESPACE,
)

logger = logging.getLogger(__name__)


def chunk_items(items, chunk_size):
    """Split items into chunks of specified size."""
    for i in range(0, len(items), chunk_size):
        yield items[i : i + chunk_size]


def with_retry(n=3, exceptions=(Exception,)):
    def retrier_wrapper(f):
        def wrapper(*args, **kwargs):
            for i in range(n):
                try:
                    return f(*args, **kwargs)
                except exceptions as e:
                    logger.error(f"Got exception while retrying: {e}")
                time.sleep(2**i)
            raise TimeoutError(f"Gave up after {n} tries")

        return wrapper

    return retrier_wrapper


def initialize_pinecone():
    """Initialize Pinecone client with compatibility for both API versions."""
    try:
        return Pinecone(
            api_key=PINECONE_API_KEY,
            environment=PINECONE_ENVIRONMENT,
        )
    except Exception as e:
        logger.error(f"Failed to initialize Pinecone: {e}")
        raise


class PineconeDB:
    def __init__(
        self,
        index_name: str = PINECONE_INDEX_NAME,
        values_dims: int = EMBEDDINGS_DIMS,
        metric: str = PINECONE_METRIC,
        create_index: bool = False,
        log_index_stats: bool = False,
    ):
        self.index_name = index_name
        self.values_dims = values_dims
        self.metric = metric

        # Initialize Pinecone with version compatibility
        self.pinecone = initialize_pinecone()

        if create_index:
            self.create_index()

        # Get index with version compatibility
        try:
            self.index = self.pinecone.Index(self.index_name)
        except Exception as e:
            logger.error(f"Failed to access Pinecone index: {e}")
            raise

        if log_index_stats:
            try:
                index_stats_response = self.index.describe_index_stats()
                logger.info(f"{self.index_name}:\n{index_stats_response}")
            except Exception as e:
                logger.error(f"Failed to get index stats: {e}")

    @with_retry(exceptions=(ProtocolError,))
    def _get_vectors(self, entry: PineconeEntry):
        return entry.create_pinecone_vectors()

    @with_retry(exceptions=(ProtocolError,))
    def _upsert(self, vectors, upsert_size: int = 100, show_progress: bool = True):
        try:
            self.index.upsert(
                vectors=vectors,
                batch_size=upsert_size,
                namespace=PINECONE_NAMESPACE,
                show_progress=show_progress,
            )
        except TypeError as e:
            # Handle possible API differences
            logger.warning(
                f"Encountered API compatibility issue: {e}, attempting alternate approach"
            )
            try:
                # Try alternative parameter format for legacy API
                self.index.upsert(
                    vectors=vectors,
                    namespace=PINECONE_NAMESPACE,
                )
            except Exception as inner_e:
                logger.error(
                    f"Failed to upsert vectors with alternative approach: {inner_e}"
                )
                raise

    def upsert_entry(
        self,
        pinecone_entry: PineconeEntry,
        upsert_size: int = 100,
        show_progress: bool = True,
    ):
        vectors = self._get_vectors(pinecone_entry)
        self._upsert(vectors, upsert_size, show_progress)

    def query_vector(
        self,
        query: List[float],
        top_k: int = 10,
        include_values: bool = False,
        include_metadata: bool = True,
        **kwargs,
    ) -> List[dict]:
        assert not isinstance(query, str), (
            "query must be a list of floats. Use query_PineconeDB_text for text queries"
        )

        try:
            query_response = self.index.query(
                vector=query,
                top_k=top_k,
                include_values=include_values,
                include_metadata=include_metadata,
                **kwargs,
                namespace=PINECONE_NAMESPACE,
            )
        except (TypeError, KeyError) as e:
            # Handle API differences
            logger.warning(
                f"Query API compatibility issue: {e}, attempting alternate approach"
            )
            try:
                # Try alternative parameter format for older API
                kwargs.pop(
                    "namespace", None
                )  # In case namespace is handled differently
                query_response = self.index.query(
                    vector=query,
                    top_k=top_k,
                    include_values=include_values,
                    include_metadata=include_metadata,
                    namespace=PINECONE_NAMESPACE,
                    **kwargs,
                )
            except Exception as inner_e:
                logger.error(f"Failed to query with alternative approach: {inner_e}")
                raise

        try:
            # Extract matches with compatibility for different response formats
            matches = query_response.get("matches", [])
            if not matches and hasattr(query_response, "matches"):
                matches = query_response.matches  # Some versions return an object

            result = []
            for match in matches:
                # Handle both dictionary and object formats
                match_id = (
<<<<<<< HEAD
                    match.get("id")
                    if isinstance(match, dict)
                    else getattr(match, "id", None)
                )
                match_score = (
                    match.get("score")
                    if isinstance(match, dict)
                    else getattr(match, "score", None)
=======
                    match.get("id") if isinstance(match, dict) else getattr(match, "id", None)
                )
                match_score = (
                    match.get("score") if isinstance(match, dict) else getattr(match, "score", None)
>>>>>>> ab96ab3b
                )

                # Handle metadata in both formats
                if isinstance(match, dict):
                    metadata = match.get("metadata", {})
                else:
                    metadata = getattr(match, "metadata", {})

                # Create a dictionary representation for consistent interface
                result.append(
                    {
                        "id": match_id,
                        "score": match_score,
                        "metadata": metadata,  # We'll use the metadata directly instead of wrapping in PineconeMetadata
                    }
                )

            return result
        except Exception as e:
            logger.error(f"Failed to parse query response: {e}")
            raise

    def query_text(
        self,
        query: str,
        top_k: int = 10,
        include_values: bool = False,
        include_metadata: bool = True,
        **kwargs,
    ) -> List[dict]:
        query_vectors, _ = get_embedding(query)
        if not query_vectors:
            print("The query is invalid.")
            return []

        return self.query_vector(
            query=query_vectors[0].vector,
            top_k=top_k,
            include_values=include_values,
            include_metadata=include_metadata,
            **kwargs,
        )

    @with_retry()
    def _find_item(self, id_):
        """Find all vector IDs with the given prefix."""
        return list(self.index.list(prefix=id_, namespace=PINECONE_NAMESPACE))

    @with_retry()
    def _del_items(self, ids):
        """Delete vector IDs from Pinecone.

        Pinecone has a limit of 1000 IDs per delete request.
        """
        max_delete_size = 1000
        
        for chunk in chunk_items(ids, max_delete_size):
            self.index.delete(ids=chunk, namespace=PINECONE_NAMESPACE)

    @with_retry()
    def delete_entries(self, ids):
        """Delete entries from Pinecone by their hash_ids.

        Each hash_id may expand to multiple vector IDs. This method processes
        article IDs in small chunks to avoid memory issues and handles the
        expanded vector IDs to avoid exceeding Pinecone's 1000 ID limit per request.
        """
        article_chunk_size = 10
        
        for chunk in chunk_items(ids, article_chunk_size):
            # Find all vector IDs for these articles
            vector_ids = []
            for article_id in chunk:
                article_vectors = self._find_item(article_id)
                if article_vectors:
                    vector_ids.extend(article_vectors)

            if vector_ids:
                self._del_items(vector_ids)

    def create_index(self, replace_current_index: bool = True):
        if replace_current_index:
            self.delete_index()

        try:
            self.pinecone.create_index(
                name=self.index_name,
                dimension=self.values_dims,
                metric=self.metric,
                spec=ServerlessSpec(cloud="aws", region="us-east-1"),
            )
        except Exception as e:
            logger.error(f"Failed to create index: {e}")
            raise

    def delete_index(self):
        try:
            indexes = []
            indexes = self.pinecone.list_indexes()

            if self.index_name in indexes:
                logger.info(f"Deleting index '{self.index_name}'.")
                self.pinecone.delete_index(self.index_name)
        except Exception as e:
            logger.error(f"Failed to delete index: {e}")
            raise

    def get_embeddings_by_ids(
        self, ids: List[str]
    ) -> List[Tuple[str, List[float] | None]]:
        """
        Fetch embeddings for given entry IDs from Pinecone.

        Args:
        - ids (List[str]): List of entry IDs for which embeddings are to be fetched.

        Returns:
        - List[Tuple[str, List[float] | None]]: List of tuples containing ID and its corresponding embedding.
        """
        try:
            # Try new API format
            fetch_response = self.index.fetch(
                ids=ids,
                namespace=PINECONE_NAMESPACE,
            )

            # Handle different response formats
            if isinstance(fetch_response, dict) and "vectors" in fetch_response:
                # Dictionary response
                vectors = fetch_response["vectors"]
                return [(id, vectors.get(id, {}).get("values", None)) for id in ids]
            elif hasattr(fetch_response, "vectors"):
                # Object response
                vectors = fetch_response.vectors
                if isinstance(vectors, dict):
                    return [(id, vectors.get(id, {}).get("values", None)) for id in ids]
                else:
                    # Handle other vector formats
                    return [
                        (id, getattr(vectors.get(id, {}), "values", None)) for id in ids
                    ]
            else:
                logger.error(f"Unexpected response format: {type(fetch_response)}")
                raise ValueError(f"Unexpected response format: {type(fetch_response)}")

        except Exception as e:
            logger.error(f"Error fetching embeddings: {e}")
            # Attempt alternative approach with more error details
            logger.warning("Attempting alternative fetch approach")
            try:
                # Try alternative format for the fetch call
                fetch_response = self.index.fetch(ids=ids, namespace=PINECONE_NAMESPACE)
                if hasattr(fetch_response, "vectors"):
                    vectors = fetch_response.vectors
                else:
                    vectors = fetch_response.get("vectors", {})
                return [(id, vectors.get(id, {}).get("values", None)) for id in ids]
            except Exception as inner_e:
                logger.error(f"Alternative fetch approach failed: {inner_e}")
                raise


def strip_block(text: str) -> str:
    return "\n".join(text.split("\n")[1:])<|MERGE_RESOLUTION|>--- conflicted
+++ resolved
@@ -3,20 +3,7 @@
 import logging
 from typing import List, Tuple
 
-<<<<<<< HEAD
 from pinecone import Pinecone, ServerlessSpec
-=======
-# Try to handle both new and old Pinecone API patterns
-try:
-    from pinecone import Pinecone
-
-    USING_NEW_API = True
-except (ImportError, AttributeError):
-    import pinecone
-
-    USING_NEW_API = False
-
->>>>>>> ab96ab3b
 from urllib3.exceptions import ProtocolError
 
 from align_data.embeddings.embedding_utils import get_embedding
@@ -192,7 +179,6 @@
             for match in matches:
                 # Handle both dictionary and object formats
                 match_id = (
-<<<<<<< HEAD
                     match.get("id")
                     if isinstance(match, dict)
                     else getattr(match, "id", None)
@@ -201,12 +187,6 @@
                     match.get("score")
                     if isinstance(match, dict)
                     else getattr(match, "score", None)
-=======
-                    match.get("id") if isinstance(match, dict) else getattr(match, "id", None)
-                )
-                match_score = (
-                    match.get("score") if isinstance(match, dict) else getattr(match, "score", None)
->>>>>>> ab96ab3b
                 )
 
                 # Handle metadata in both formats
@@ -262,7 +242,7 @@
         Pinecone has a limit of 1000 IDs per delete request.
         """
         max_delete_size = 1000
-        
+
         for chunk in chunk_items(ids, max_delete_size):
             self.index.delete(ids=chunk, namespace=PINECONE_NAMESPACE)
 
@@ -275,7 +255,7 @@
         expanded vector IDs to avoid exceeding Pinecone's 1000 ID limit per request.
         """
         article_chunk_size = 10
-        
+
         for chunk in chunk_items(ids, article_chunk_size):
             # Find all vector IDs for these articles
             vector_ids = []
