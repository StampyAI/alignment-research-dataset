from datetime import datetime
import logging
import time
from dataclasses import dataclass
from typing import Set, Tuple

import requests
import jsonlines
from bs4 import BeautifulSoup
from markdownify import markdownify
from sqlalchemy import select

from align_data.common.alignment_dataset import AlignmentDataset
from align_data.db.session import make_session
from align_data.db.models import Article

logger = logging.getLogger(__name__)


def fetch_LW_tags(url):
    res = requests.get(
        url + "/tag/ai",
        headers={
            "User-Agent": "Mozilla /5.0 (Macintosh; Intel Mac OS X 10.15; rv:109.0) Gecko/20100101 Firefox/113.0"
        },
    )
    soup = BeautifulSoup(res.content, "html.parser")
    tags = soup.select("div.TagPage-description .table a")
    return {a.text.strip() for a in tags if "/tag/" in a.get("href")}


def fetch_ea_forum_topics(url):
    res = requests.get(url + "/topics/ai-safety")
    soup = BeautifulSoup(res.content, "html.parser")
    links = soup.select("div.SidebarSubtagsBox-root a")
    return {a.text.strip() for a in links if "/topics/" in a.get("href", "")}


def get_allowed_tags(url, name):
    if name == "alignmentforum":
        return set()
    try:
        if name == "lesswrong":
            return fetch_LW_tags(url)
        if name == "eaforum":
            return fetch_ea_forum_topics(url)
    except Exception:
        raise ValueError("Could not fetch tags! Please retry")

    raise ValueError(
        f'Could not fetch tags for unknown datasource: "{name}". Must be one of alignmentforum|lesswrong|eaforum'
    )


@dataclass
class GreaterWrong(AlignmentDataset):

    """
    This class allows you to scrape posts and comments from GreaterWrong.
    GreaterWrong contains all the posts from LessWrong (which contains the Alignment Forum) and the EA Forum.
    """

    base_url: str
    start_year: int
    min_karma: int
    """Posts must have at least this much karma to be returned."""
    af: bool
    """Whether alignment forum posts should be returned"""

    limit = 50
    COOLDOWN_TIME: float = 0.5
    summary_key: str = "summary"
    done_key = "url"
    lazy_eval = True
    source_type = 'GreaterWrong'
    _outputted_items = (set(), set())

    def setup(self):
        super().setup()

        logger.debug("Fetching ai tags...")
        self.ai_tags = get_allowed_tags(self.base_url, self.name)

    def tags_ok(self, post):
        return not self.ai_tags or {t["name"] for t in post["tags"] if t.get("name")} & self.ai_tags

<<<<<<< HEAD
    def get_item_key(self, item) -> str:
        return item["pageUrl"]
=======
    def _load_outputted_items(self) -> Tuple[Set[str], Set[Tuple[str, str]]]:
        """Load the output file (if it exists) in order to know which items have already been output."""
        with make_session() as session:
            articles = (
                session
                .query(Article.url, Article.title, Article.authors)
                .where(Article.source_type == self.source_type)
                .all()
            )
            return (
                {a.url for a in articles},
                {(a.title.replace('\n', '').strip(), a.authors) for a in articles},
            )

    def not_processed(self, item):
        title = item["title"]
        url = item["pageUrl"]
        authors = ','.join(self.extract_authors(item))

        return (
            url not in self._outputted_items[0]
            and (title, authors) not in self._outputted_items[1]
        )
>>>>>>> c995e4cb

    def _get_published_date(self, item):
        return super()._get_published_date(item.get("postedAt"))

    def make_query(self, after: str):
        return (
            """{
            posts(input: {
            terms: {
                excludeEvents: true
                view: "old"
        """
            f"      af: {self.af}\n"
            f"      limit: {self.limit}\n"
            f"      karmaThreshold: {self.min_karma}\n"
            f'        after: "{after}"\n'
            """        filter: "tagged"
            }
            }) {
            totalCount
            results {
                _id
                title
                slug
                pageUrl
                postedAt
                modifiedAt
                score
                extendedScore
                baseScore
                voteCount
                commentCount
                wordCount
                  tags {
                  name
                }
                user {
                  displayName
                }
                coauthors {
                  displayName
                }
                af
                htmlBody
            }
            }
        }"""
        )

    def fetch_posts(self, query: str):
        res = requests.post(
            f"{self.base_url}/graphql",
            # The GraphQL endpoint returns a 403 if the user agent isn't set... Makes sense, but is annoying
            headers={
                "User-Agent": "Mozilla /5.0 (Macintosh; Intel Mac OS X 10.15; rv:109.0) Gecko/20100101 Firefox/113.0"
            },
            json={"query": query},
        )
        return res.json()["data"]["posts"]

    @property
    def last_date_published(self):
        try:
            prev_item = next(self.read_entries(sort_by=Article.date_published.desc()))
            if prev_item and prev_item.date_published:
                return prev_item.date_published.isoformat() + "Z"
        except StopIteration:
            pass
        return datetime(self.start_year, 1, 1).isoformat() + "Z"

    @property
    def items_list(self):
        next_date = self.last_date_published
        logger.info("Starting from %s", next_date)
        while next_date:
            posts = self.fetch_posts(self.make_query(next_date))
            if not posts["results"]:
                return

            for post in posts["results"]:
                if post["htmlBody"] and self.tags_ok(post):
                    yield post

            next_date = posts["results"][-1]["postedAt"]
            time.sleep(self.COOLDOWN)

    def extract_authors(self, item):
        authors = item["coauthors"]
        if item["user"]:
            authors = [item["user"]] + authors
        # Some posts don't have authors, for some reaason
        return [a["displayName"] for a in authors] or ["anonymous"]

    def process_entry(self, item):
        return self.make_data_entry(
            {
                "title": item["title"],
                "text": markdownify(item["htmlBody"]).strip(),
                "url": item["pageUrl"],
                "date_published": self._get_published_date(item),
                "modified_at": item["modifiedAt"],
                "source": self.name,
                "source_type": self.source_type,
                "votes": item["voteCount"],
                "karma": item["baseScore"],
                "tags": [t["name"] for t in item["tags"]],
                "words": item["wordCount"],
                "comment_count": item["commentCount"],
                "authors": self.extract_authors(item),
            }
        )<|MERGE_RESOLUTION|>--- conflicted
+++ resolved
@@ -84,10 +84,6 @@
     def tags_ok(self, post):
         return not self.ai_tags or {t["name"] for t in post["tags"] if t.get("name")} & self.ai_tags
 
-<<<<<<< HEAD
-    def get_item_key(self, item) -> str:
-        return item["pageUrl"]
-=======
     def _load_outputted_items(self) -> Tuple[Set[str], Set[Tuple[str, str]]]:
         """Load the output file (if it exists) in order to know which items have already been output."""
         with make_session() as session:
@@ -111,7 +107,6 @@
             url not in self._outputted_items[0]
             and (title, authors) not in self._outputted_items[1]
         )
->>>>>>> c995e4cb
 
     def _get_published_date(self, item):
         return super()._get_published_date(item.get("postedAt"))
