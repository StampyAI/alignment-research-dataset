--- conflicted
+++ resolved
@@ -4,10 +4,7 @@
 from dataclasses import dataclass
 
 from codaio import Coda, Document
-<<<<<<< HEAD
 import html
-=======
->>>>>>> af6f5777
 
 from align_data.common.alignment_dataset import AlignmentDataset
 from align_data.settings import CODA_TOKEN, CODA_DOC_ID, ON_SITE_TABLE
