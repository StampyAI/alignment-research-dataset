--- conflicted
+++ resolved
@@ -50,20 +50,18 @@
 def get_version(id: str) -> str | None:
     if res := re.search(r".*v(\d+)$", id):
         return res.group(1)
+
+
+def is_withdrawn(url: str):
+    if elem := fetch_element(canonical_url(url), ".extra-services .full-text ul"):
+        return elem.text.strip().lower() == "withdrawn"
     return None
 
 
-<<<<<<< HEAD
 def is_withdrawn(url: str) -> bool:
     if elem := fetch_element(canonical_url(url), '.extra-services .full-text ul'):
         return elem.text.strip().lower() == 'withdrawn'
     return False
-=======
-def is_withdrawn(url: str):
-    if elem := fetch_element(canonical_url(url), ".extra-services .full-text ul"):
-        return elem.text.strip().lower() == "withdrawn"
-    return None
->>>>>>> f0bacc9e
 
 
 def add_metadata(data: Dict[str, Any], paper_id: str) -> Dict[str, Any]:
@@ -90,25 +88,6 @@
     if not paper_id:
         return {"error": "Could not extract arxiv id"}
 
-<<<<<<< HEAD
-    if is_withdrawn(url): paper = {'status': 'Withdrawn'}
-    else: paper = get_contents(paper_id)
-
-    data = add_metadata({
-        "url": canonical_url(url),
-        "source_type": paper.get('data_source'),
-    }, paper_id)
-
-    authors = data.get('authors') or paper.get("authors")
-    if not authors: 
-        data['authors'] = []
-    elif not isinstance(authors, list): 
-        data['authors'] = [str(authors).strip()]
-    else:
-        data['authors'] = [str(author).strip() for author in authors]
-
-    return dict(data, **paper)
-=======
     if is_withdrawn(url):
         paper = {"status": "Withdrawn"}
     else:
@@ -125,5 +104,4 @@
     data["authors"] = [str(a).strip() for a in authors]
     data["source"] = "arxiv"
 
-    return merge_dicts(data, paper)
->>>>>>> f0bacc9e
+    return merge_dicts(data, paper)