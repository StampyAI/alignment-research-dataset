import logging
import os
from dataclasses import dataclass
from pathlib import Path
from typing import Dict, Tuple, Any
from urllib.parse import urlparse

import pandas as pd
from align_data.sources.articles import articles
from gdown.download import download
from markdownify import markdownify
from pypandoc import convert_file
from sqlalchemy import select, Select

from align_data.common.alignment_dataset import AlignmentDataset
from align_data.db.models import Article
from align_data.sources.articles.google_cloud import fetch_file, fetch_markdown
from align_data.sources.articles.parsers import (
    HTML_PARSERS, extract_gdrive_contents, item_metadata, parse_domain
)
from align_data.sources.articles.pdf import read_pdf
from align_data.sources.arxiv_papers import fetch_arxiv, canonical_url as arxiv_cannonical_url

logger = logging.getLogger(__name__)


@dataclass
class SpreadsheetDataset(AlignmentDataset):
    spreadsheet_id: str
    sheet_id: str
    done_key = "url"
    source_filetype = None # type: str
    batch_size = 1

    @staticmethod
    def maybe(item, key: str):
        val = getattr(item, key, None)
        if pd.isna(val):
            return None
        return val

    def get_item_key(self, item):
        return self.maybe(item, self.done_key)

    @property
    def items_list(self):
        url = f'https://docs.google.com/spreadsheets/d/{self.spreadsheet_id}/export?format=csv&gid={self.sheet_id}'
        logger.info(f'Fetching {url}')
        df = pd.read_csv(url)
        return (
            item 
            for item in df.itertuples() 
            if self.get_item_key(item) is not None
            )

    @staticmethod
    def _get_text(item):
        raise NotImplementedError

    @staticmethod
    def extract_authors(item):
        if not SpreadsheetDataset.maybe(item, "authors"):
            return []
        return [author.strip() for author in item.authors.split(",") if author.strip()]

    def process_entry(self, item):
        text = self._get_text(item)
        if not text:
            logger.error("Could not get text for %s - skipping for now", item.title)
            return None

        url = self.maybe(item, "url")
        source_url = self.maybe(item, "source_url")

        return self.make_data_entry(
            {
                "text": markdownify(text).strip(),
                "url": url,
                "source_url": source_url if source_url != url else None,
                "title": self.maybe(item, "title"),
                "source": self.name,
                "source_type": self.maybe(item, "source_type"),
                "source_filetype": self.source_filetype,
                "date_published": self._get_published_date(item.date_published),
                "authors": self.extract_authors(item),
                "summary": self.maybe(item, "summary"),
            }
        )


class SpecialDocs(SpreadsheetDataset):

    @property
    def _query_items(self) -> Select[Tuple[Article]]:
        special_docs_types = ["pdf", "html", "xml", "markdown", "docx"]
        return select(Article).where(Article.source.in_(special_docs_types))

    def get_contents(self, item) -> Dict:
        contents = {}
        if url := self.maybe(item, "source_url") or self.maybe(item, "url"):
            contents = item_metadata(url)

        return dict(contents, **{
            'url': self.maybe(item, "url"),
            'title': self.maybe(item, "title") or contents.get('title'),
            'source': contents.get('source_type') or self.name,
            'source_url': self.maybe(item, "source_url"),
            'source_type': contents.get('source_type') or self.maybe(item, "source_type"),
            'date_published': self._get_published_date(self.maybe(item, 'date_published')) or contents.get('date_published'),
            'authors': self.extract_authors(item) or contents.get('authors', []),
            'text': contents.get('text'),
            'status': 'Invalid' if contents.get('error') else None,
            'comments': contents.get('error'),
        })

    def not_processed(self, item):
        url = self.maybe(item, 'url')
        source_url = self.maybe(item, 'source_url')

        return (
            self.get_item_key(item) not in self._outputted_items and
            url not in self._outputted_items and
            source_url not in self._outputted_items and
            (not url or arxiv_cannonical_url(url) not in self._outputted_items) and
            (not source_url or arxiv_cannonical_url(source_url) not in self._outputted_items)
        )

    def process_entry(self, item):
        if ArxivPapers.is_arxiv(item.url):
            contents = ArxivPapers.get_contents(item)
            contents['source'] = 'arxiv'
        else:
            contents = self.get_contents(item)

        return self.make_data_entry(contents)

class PDFArticles(SpreadsheetDataset):
    source_filetype = "pdf"
    COOLDOWN = 1
    batch_size = 1

    def setup(self):
        super().setup()
        self.files_path.mkdir(exist_ok=True, parents=True)

<<<<<<< HEAD
    def _get_text(self, item) -> str | None:
        url = f"https://drive.google.com/uc?id={item.file_id}"

=======
    def _get_text(self, item):
>>>>>>> 33d928ef
        filename = self.files_path / f"{item.title}.pdf"
        if download(output=str(filename), id=item.file_id):
            return read_pdf(filename)


class HTMLArticles(SpreadsheetDataset):
    source_filetype = "html"

    @staticmethod
    def _get_text(item):
        domain = parse_domain(item.source_url)
        if parser := HTML_PARSERS.get(domain):
            res = parser(item.source_url)
            return res and res.get('text')


class EbookArticles(SpreadsheetDataset):
    source_filetype = "epub"
    COOLDOWN = 10  # Add a large cooldown, as google complains a lot
    batch_size = 1

    def setup(self):
        super().setup()
        self.files_path.mkdir(exist_ok=True, parents=True)

    def _get_text(self, item):
        file_id = item.source_url.split("/")[-2]
        filename = download(
            output=str(self.files_path / f"{item.title}.epub"), id=file_id
        )
        return convert_file(filename, "plain", "epub", extra_args=["--wrap=none"])


class XMLArticles(SpreadsheetDataset):
    source_filetype = "xml"

    def _get_text(self, item):
        vals = extract_gdrive_contents(item.source_url)
        return vals["text"]


class MarkdownArticles(SpreadsheetDataset):
    source_filetype = "markdown"

    def _get_text(self, item):
        file_id = item.source_url.split("/")[-2]
        vals = fetch_markdown(file_id)
        return vals["text"]


class DocArticles(SpreadsheetDataset):
    source_filetype = "docx"

    def setup(self):
        super().setup()
        self.files_path.mkdir(exist_ok=True, parents=True)

    def _get_text(self, item):
        pandoc_path = Path("data/raw/pandoc/pandoc/")
        if pandoc_path.exists():
            logger.info("Make sure pandoc is configured correctly.")
            os.environ.setdefault("PYPANDOC_PANDOC", str(pandoc_path))

        file_id = item.source_url.split("/")[-2]
        file_name = fetch_file(file_id)
        return convert_file(file_name, "md", format="docx", extra_args=["--wrap=none"])


class ArxivPapers(SpreadsheetDataset):
    COOLDOWN: int = 1

    @staticmethod
    def is_arxiv(url):
        return parse_domain(url) == "arxiv.org"

    @classmethod
    def get_contents(cls, item) -> Dict:
        contents = fetch_arxiv(item.url or item.source_url)

        if cls.maybe(item, "authors") and item.authors.strip():
            contents['authors'] = [i.strip() for i in item.authors.split(',')]
        if cls.maybe(item, "title"):
            contents['title'] = cls.maybe(item, "title")

        contents['date_published'] = cls._get_published_date(
            cls.maybe(item, "date_published") or contents.get('date_published')
        )
        return contents

    def process_entry(self, item):
        logger.info(f"Processing {item.title}")

        return self.make_data_entry(self.get_contents(item), source=self.name)<|MERGE_RESOLUTION|>--- conflicted
+++ resolved
@@ -2,7 +2,7 @@
 import os
 from dataclasses import dataclass
 from pathlib import Path
-from typing import Dict, Tuple, Any
+from typing import Dict, Tuple
 from urllib.parse import urlparse
 
 import pandas as pd
@@ -143,13 +143,7 @@
         super().setup()
         self.files_path.mkdir(exist_ok=True, parents=True)
 
-<<<<<<< HEAD
-    def _get_text(self, item) -> str | None:
-        url = f"https://drive.google.com/uc?id={item.file_id}"
-
-=======
-    def _get_text(self, item):
->>>>>>> 33d928ef
+    def _get_text(self, item):
         filename = self.files_path / f"{item.title}.pdf"
         if download(output=str(filename), id=item.file_id):
             return read_pdf(filename)
