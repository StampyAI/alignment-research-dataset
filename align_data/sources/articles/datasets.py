import logging
import os
from dataclasses import dataclass
from pathlib import Path
<<<<<<< HEAD
from typing import Dict, Tuple
from urllib.parse import urlparse
=======
from typing import Dict, Iterable
>>>>>>> af6f5777

import pandas as pd
from gdown.download import download
from markdownify import markdownify
from pypandoc import convert_file
from sqlalchemy import select, Select

from align_data.common.alignment_dataset import AlignmentDataset
from align_data.db.models import Article
from align_data.sources.articles.google_cloud import fetch_file, fetch_markdown
from align_data.sources.articles.parsers import (
    HTML_PARSERS,
    extract_gdrive_contents,
    item_metadata,
    parse_domain,
)
from align_data.sources.articles.pdf import read_pdf
from align_data.sources.arxiv_papers import (
    fetch_arxiv,
    canonical_url as arxiv_canonical_url,
)

logger = logging.getLogger(__name__)


@dataclass
class SpreadsheetDataset(AlignmentDataset):
    spreadsheet_id: str
    sheet_id: str
    done_key = "url"
    source_filetype = None # type: str
    batch_size = 1

    @staticmethod
    def maybe(item, key: str):
        val = getattr(item, key, None)
        if pd.isna(val):
            return None
        return val

    def get_item_key(self, item) -> str | None:
        return self.maybe(item, self.done_key)

    @property
    def items_list(self) -> Iterable[tuple]:
        url = f"https://docs.google.com/spreadsheets/d/{self.spreadsheet_id}/export?format=csv&gid={self.sheet_id}"
        logger.info(f"Fetching {url}")
        df = pd.read_csv(url)
        return (
            item 
            for item in df.itertuples() 
            if self.get_item_key(item) is not None
            )

    @staticmethod
    def _get_text(item):
        raise NotImplementedError

    @staticmethod
    def extract_authors(item):
        if not SpreadsheetDataset.maybe(item, "authors"):
            return []
        return [author.strip() for author in item.authors.split(",") if author.strip()]

    def process_entry(self, item: tuple):
        text = self._get_text(item)
        if not text:
            logger.error("Could not get text for %s - skipping for now", item.title)
            return None

        url = self.maybe(item, "url")
        source_url = self.maybe(item, "source_url")

        return self.make_data_entry(
            {
                "text": markdownify(text).strip(),
                "url": url,
                "source_url": source_url if source_url != url else None,
                "title": self.maybe(item, "title"),
                "source": self.name,
                "source_type": self.maybe(item, "source_type"),
                "source_filetype": self.source_filetype,
                "date_published": self._get_published_date(item.date_published),
                "authors": self.extract_authors(item),
                "summary": self.maybe(item, "summary"),
            }
        )


class SpecialDocs(SpreadsheetDataset):
    @property
    def _query_items(self) -> Select[Tuple[Article]]:
        special_docs_types = ["pdf", "html", "xml", "markdown", "docx"]
        return select(Article).where(Article.source.in_(special_docs_types))

    def get_contents(self, item) -> Dict:
        contents = {}
        if url := self.maybe(item, "source_url") or self.maybe(item, "url"):
            contents = item_metadata(url)

        return dict(
            contents,
            **{
                "url": self.maybe(item, "url"),
                "title": self.maybe(item, "title") or contents.get("title"),
                "source": contents.get("source_type") or self.name,
                "source_url": self.maybe(item, "source_url"),
                "source_type": contents.get("source_type") or self.maybe(item, "source_type"),
                "date_published": self._get_published_date(self.maybe(item, "date_published"))
                or contents.get("date_published"),
                "authors": self.extract_authors(item) or contents.get("authors", []),
                "text": contents.get("text"),
                "status": "Invalid" if contents.get("error") else None,
                "comments": contents.get("error"),
            },
        )


    def not_processed(self, item: tuple) -> bool:
        item_key = self.get_item_key(item)
        url = self.maybe(item, "url")
        source_url = self.maybe(item, "source_url")

        if item_key and self._normalize_url(item_key) in self._outputted_items:
            return False
        
        for given_url in [url, source_url]:
            if given_url:
                norm_url = self._normalize_url(given_url)
                if norm_url in self._outputted_items:
                    return False

                norm_canonical_url = self._normalize_url(arxiv_canonical_url(given_url))
                if norm_canonical_url in self._outputted_items:
                    return False

        return True

    def process_entry(self, item):
        if ArxivPapers.is_arxiv(item.url):
            contents = ArxivPapers.get_contents(item)
            contents["source"] = "arxiv"
        else:
            contents = self.get_contents(item)

        return self.make_data_entry(contents)

class PDFArticles(SpreadsheetDataset):
    source_filetype = "pdf"
    COOLDOWN = 1
    batch_size = 1

    def setup(self):
        super().setup()
        self.files_path.mkdir(exist_ok=True, parents=True)

    def _get_text(self, item):
        filename = self.files_path / f"{item.title}.pdf"
        if download(output=str(filename), id=item.file_id):
            return read_pdf(filename)


class HTMLArticles(SpreadsheetDataset):
    source_filetype = "html"

    @staticmethod
    def _get_text(item):
        domain = parse_domain(item.source_url)
        if parser := HTML_PARSERS.get(domain):
            res = parser(item.source_url)
            return res and res.get("text")


class EbookArticles(SpreadsheetDataset):
    source_filetype = "epub"
    COOLDOWN = 10  # Add a large cooldown, as google complains a lot
    batch_size = 1

    def setup(self):
        super().setup()
        self.files_path.mkdir(exist_ok=True, parents=True)

    def _get_text(self, item):
        file_id = item.source_url.split("/")[-2]
        filename = download(output=str(self.files_path / f"{item.title}.epub"), id=file_id)
        return convert_file(filename, "plain", "epub", extra_args=["--wrap=none"])


class XMLArticles(SpreadsheetDataset):
    source_filetype = "xml"

    def _get_text(self, item):
        vals = extract_gdrive_contents(item.source_url)
        return vals.get("text")


class MarkdownArticles(SpreadsheetDataset):
    source_filetype = "markdown"

    def _get_text(self, item):
        file_id = item.source_url.split("/")[-2]
        vals = fetch_markdown(file_id)
        return vals.get("text")


class DocArticles(SpreadsheetDataset):
    source_filetype = "docx"

    def setup(self):
        super().setup()
        self.files_path.mkdir(exist_ok=True, parents=True)

    def _get_text(self, item):
        pandoc_path = Path("data/raw/pandoc/pandoc/")
        if pandoc_path.exists():
            logger.info("Make sure pandoc is configured correctly.")
            os.environ.setdefault("PYPANDOC_PANDOC", str(pandoc_path))

        file_id = item.source_url.split("/")[-2]
        file_name = fetch_file(file_id)
        return convert_file(file_name, "md", format="docx", extra_args=["--wrap=none"])


class ArxivPapers(SpreadsheetDataset):
    COOLDOWN: int = 1

    @staticmethod
    def is_arxiv(url):
        return parse_domain(url) == "arxiv.org"

    @classmethod
    def get_contents(cls, item) -> Dict:
        contents = fetch_arxiv(item.url or item.source_url)

        if cls.maybe(item, "authors") and item.authors.strip():
            contents["authors"] = [i.strip() for i in item.authors.split(",")]
        if cls.maybe(item, "title"):
            contents["title"] = cls.maybe(item, "title")

        contents["date_published"] = cls._get_published_date(
            cls.maybe(item, "date_published") or contents.get("date_published")
        )
        return contents

    def process_entry(self, item):
        logger.info(f"Processing {item.title}")

        return self.make_data_entry(self.get_contents(item), source=self.name)<|MERGE_RESOLUTION|>--- conflicted
+++ resolved
@@ -2,12 +2,8 @@
 import os
 from dataclasses import dataclass
 from pathlib import Path
-<<<<<<< HEAD
-from typing import Dict, Tuple
+from typing import Dict, Tuple, Iterable
 from urllib.parse import urlparse
-=======
-from typing import Dict, Iterable
->>>>>>> af6f5777
 
 import pandas as pd
 from gdown.download import download
