import logging
import os
from dataclasses import dataclass
from pathlib import Path
from typing import Dict
from urllib.parse import urlparse

import pandas as pd
from gdown.download import download
from markdownify import markdownify
from pypandoc import convert_file
from sqlalchemy import select

from align_data.common.alignment_dataset import AlignmentDataset
from align_data.db.models import Article
from align_data.sources.articles.google_cloud import fetch_file, fetch_markdown
from align_data.sources.articles.parsers import (
    HTML_PARSERS, extract_gdrive_contents, item_metadata, parse_domain
)
from align_data.sources.articles.pdf import read_pdf
from align_data.sources.arxiv_papers.arxiv_papers import fetch as fetch_arxiv

logger = logging.getLogger(__name__)


@dataclass
class SpreadsheetDataset(AlignmentDataset):
    spreadsheet_id: str
    sheet_id: str
    done_key = "url"
    source_filetype = None
    batch_size = 1

    @staticmethod
    def maybe(item, key: str):
        val = getattr(item, key, None)
        if pd.isna(val):
            return None
        return val

    def get_item_key(self, item):
        return self.maybe(item, self.done_key)

    @property
    def items_list(self):
        url = f'https://docs.google.com/spreadsheets/d/{self.spreadsheet_id}/export?format=csv&gid={self.sheet_id}'
        logger.info(f'Fetching {url}')
        df = pd.read_csv(url)
<<<<<<< HEAD
        return (
            item 
            for item in df.itertuples() 
            if not pd.isna(self.get_item_key(item))
            )
=======
        return (item for item in df.itertuples() if self.get_item_key(item))
>>>>>>> cad27496

    @staticmethod
    def _get_text(item):
        raise NotImplementedError

    @staticmethod
    def extract_authors(item):
        if not SpreadsheetDataset.maybe(item, "authors"):
            return []
        return [author.strip() for author in item.authors.split(",") if author.strip()]

    def process_entry(self, item):
        text = self._get_text(item)
        if not text:
            logger.error("Could not get text for %s - skipping for now", item.title)
            return None

        url = self.maybe(item, "url")
        source_url = self.maybe(item, "source_url")

        return self.make_data_entry(
            {
                "text": markdownify(text).strip(),
                "url": url,
                "source_url": source_url if source_url != url else None,
                "title": self.maybe(item, "title"),
                "source": self.name,
                "source_type": self.maybe(item, "source_type"),
                "source_filetype": self.source_filetype,
                "date_published": self._get_published_date(item.date_published),
                "authors": self.extract_authors(item),
                "summary": self.maybe(item, "summary"),
            }
        )


class SpecialDocs(SpreadsheetDataset):

    @property
    def _query_items(self):
        special_docs_types = ["pdf", "html", "xml", "markdown", "docx"]
        return select(Article).where(Article.source.in_(special_docs_types))

    def get_contents(self, item) -> Dict:
        metadata = {}
        if url := self.maybe(item, "source_url") or self.maybe(item, "url"):
            metadata = item_metadata(url)

        return {
            'url': self.maybe(item, "url"),
            'title': self.maybe(item, "title") or metadata.get('title'),
            'source': metadata.get('source_type') or self.name,
            'source_url': self.maybe(item, "source_url"),
            'source_type': metadata.get('source_type') or self.maybe(item, "source_type"),
            'date_published': self._get_published_date(item.date_published) or metadata.get('date_published'),
            'authors': self.extract_authors(item) or metadata.get('authors', []),
            'text': metadata.get('text'),
            'status': 'Invalid' if metadata.get('error') else None,
            'comments': metadata.get('error'),
        }

    def process_entry(self, item):
        if parse_domain(item.url) == "arxiv.org":
            contents = ArxivPapers.get_contents(item)
            contents['source'] = 'arxiv'
        else:
            contents = self.get_contents(item)

        # Skip items that can't be saved because missing fields
        if not all(contents.get(key) for key in self.id_fields):
            return None

        return self.make_data_entry(contents)

<<<<<<< HEAD
=======

>>>>>>> cad27496
class PDFArticles(SpreadsheetDataset):
    source_filetype = "pdf"
    COOLDOWN = 1
    batch_size = 1

    def setup(self):
        super().setup()
        self.files_path.mkdir(exist_ok=True, parents=True)

    def _get_text(self, item):
        url = f"https://drive.google.com/uc?id={item.file_id}"

        filename = self.files_path / f"{item.title}.pdf"
        if download(output=str(filename), id=item.file_id):
            return read_pdf(filename)


class HTMLArticles(SpreadsheetDataset):
    source_filetype = "html"

    @staticmethod
    def _get_text(item):
        netloc = urlparse(item.source_url).netloc
        domain = netloc[4:] if netloc.startswith('www.') else netloc
        if parser := HTML_PARSERS.get(domain):
            return parser(item.source_url)


class EbookArticles(SpreadsheetDataset):
    source_filetype = "epub"
    COOLDOWN = 10  # Add a large cooldown, as google complains a lot
    batch_size = 1

    def setup(self):
        super().setup()
        self.files_path.mkdir(exist_ok=True, parents=True)

    def _get_text(self, item):
        file_id = item.source_url.split("/")[-2]
        filename = download(
            output=str(self.files_path / f"{item.title}.epub"), id=file_id
        )
        return convert_file(filename, "plain", "epub", extra_args=["--wrap=none"])


class XMLArticles(SpreadsheetDataset):
    source_filetype = "xml"

    def _get_text(self, item):
        vals = extract_gdrive_contents(item.source_url)
        return vals["text"]


class MarkdownArticles(SpreadsheetDataset):
    source_filetype = "markdown"

    def _get_text(self, item):
        file_id = item.source_url.split("/")[-2]
        vals = fetch_markdown(file_id)
        return vals["text"]


class DocArticles(SpreadsheetDataset):
    source_filetype = "docx"

    def setup(self):
        super().setup()
        self.files_path.mkdir(exist_ok=True, parents=True)

    def _get_text(self, item):
        pandoc_path = Path("data/raw/pandoc/pandoc/")
        if pandoc_path.exists():
            logger.info("Make sure pandoc is configured correctly.")
            os.environ.setdefault("PYPANDOC_PANDOC", str(pandoc_path))

        file_id = item.source_url.split("/")[-2]
        file_name = fetch_file(file_id)
        return convert_file(file_name, "md", format="docx", extra_args=["--wrap=none"])


class ArxivPapers(SpreadsheetDataset):
    COOLDOWN: int = 1

    @classmethod
    def get_contents(cls, item) -> Dict:
        contents = fetch_arxiv(item.url or item.source_url)

        if cls.maybe(item, "authors") and item.authors.strip():
            contents['authors'] = [i.strip() for i in item.authors.split(',')]
        if cls.maybe(item, "title"):
            contents['title'] = cls.maybe(item, "title")

        contents['date_published'] = cls._get_published_date(
            cls.maybe(item, "date_published") or contents.get('date_published')
        )
        return contents

    def process_entry(self, item):
        logger.info(f"Processing {item.title}")
<<<<<<< HEAD
        print(f"Processing {item.title}")
        article = self.make_data_entry(self.get_contents(item), source=self.name)
        print('status:', article.status)
        return article
=======

        return self.make_data_entry(self.get_contents(item), source=self.name)
>>>>>>> cad27496
<|MERGE_RESOLUTION|>--- conflicted
+++ resolved
@@ -46,15 +46,11 @@
         url = f'https://docs.google.com/spreadsheets/d/{self.spreadsheet_id}/export?format=csv&gid={self.sheet_id}'
         logger.info(f'Fetching {url}')
         df = pd.read_csv(url)
-<<<<<<< HEAD
         return (
             item 
             for item in df.itertuples() 
             if not pd.isna(self.get_item_key(item))
             )
-=======
-        return (item for item in df.itertuples() if self.get_item_key(item))
->>>>>>> cad27496
 
     @staticmethod
     def _get_text(item):
@@ -129,10 +125,6 @@
 
         return self.make_data_entry(contents)
 
-<<<<<<< HEAD
-=======
-
->>>>>>> cad27496
 class PDFArticles(SpreadsheetDataset):
     source_filetype = "pdf"
     COOLDOWN = 1
@@ -232,12 +224,5 @@
 
     def process_entry(self, item):
         logger.info(f"Processing {item.title}")
-<<<<<<< HEAD
-        print(f"Processing {item.title}")
-        article = self.make_data_entry(self.get_contents(item), source=self.name)
-        print('status:', article.status)
-        return article
-=======
-
-        return self.make_data_entry(self.get_contents(item), source=self.name)
->>>>>>> cad27496
+
+        return self.make_data_entry(self.get_contents(item), source=self.name)