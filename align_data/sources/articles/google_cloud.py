--- conflicted
+++ resolved
@@ -2,13 +2,8 @@
 import time
 from collections import UserDict
 from pathlib import Path
-<<<<<<< HEAD
-from typing import Optional, Dict, Any, Iterator, Union, List, Set
+from typing import Dict, Any, Iterator, Union, List, Set
 import re
-=======
-from typing import Dict, Optional
-import regex as re
->>>>>>> 33d928ef
 
 import requests
 import gdown
@@ -21,12 +16,8 @@
 from googleapiclient.discovery import build
 from googleapiclient.http import MediaIoBaseUpload
 from markdownify import MarkdownConverter
-<<<<<<< HEAD
-
-from align_data.sources.articles.html import fetch, fetch_element, element_extractor
-=======
+
 from align_data.sources.articles.html import fetch, fetch_element
->>>>>>> 33d928ef
 from align_data.sources.articles.pdf import fetch_pdf
 
 logger = logging.getLogger(__name__)
@@ -254,11 +245,7 @@
     return result
 
 
-<<<<<<< HEAD
 def google_doc(url: str) -> str | None:
-=======
-def google_doc(url: str) -> Dict:
->>>>>>> 33d928ef
     """Fetch the contents of the given gdoc url as markdown."""
     res = re.search(r'https://docs.google.com/document/(?:u/)?(?:0/)?d/(.*?)/', url)
     if not res:
@@ -266,11 +253,6 @@
 
     doc_id = res.group(1)
     body = fetch_element(f'https://docs.google.com/document/d/{doc_id}/export?format=html', 'body')
-<<<<<<< HEAD
-    
-    return body and MarkdownConverter().convert_soup(body).strip()
-=======
     if body:
         return {'text': MarkdownConverter().convert_soup(body).strip(), 'source_url': url}
-    return {}
->>>>>>> 33d928ef
+    return {}