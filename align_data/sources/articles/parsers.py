import logging
from urllib.parse import urlparse, urljoin
from typing import Dict, Optional, Callable, Any

from requests.exceptions import ConnectionError, InvalidSchema, MissingSchema

from align_data.sources.articles.html import element_extractor, fetch, fetch_element
from align_data.sources.articles.pdf import doi_getter, fetch_pdf, parse_vanity
from align_data.sources.articles.google_cloud import google_doc, extract_gdrive_contents
from align_data.sources.arxiv_papers import fetch_arxiv
from align_data.common.html_dataset import HTMLDataset


logger = logging.getLogger(__name__)

HtmlParserFunc = Callable[[str], str | None]
PdfParserFunc = Callable[[str], Dict[str, Any]]
UnimplementedParserFunc = Callable[[str], Optional[str | None]]


def get_pdf_from_page(*link_selectors: str):
    """Get a function that receives an `url` to a page containing a pdf link and returns the pdf's contents as text.

    Starting from `url`, fetch the contents at the URL, extract the link using a CSS selector, then:
     * if there are more selectors left, fetch the contents at the extracted link and continue
     * otherwise return the pdf contents at the last URL

    :param str *link_selectors: CSS selectors used to find the final download link
    :returns: the contents of the pdf file as a string
    """
    def getter(url: str) -> Dict[str, Any]:
        current_url: str = url

        for selector in link_selectors:
            elem = fetch_element(current_url, selector)
            if not elem:
                return {"error": f"Could not find pdf download link for {current_url} using '{selector}'"}

            # Extracting href, considering it can be a string or a list of strings
            href = elem.get("href")
            if isinstance(href, list):
                href = href[0] if href else None

            if not href:
                return {"error": f"Could not extract href for {current_url} using '{selector}'"}

            # Making sure the link is absolute
            if not href.startswith(("http", "//")):
                href = urljoin(url, href)

            current_url = href
        # Some pages keep link to google drive previews of pdf files, which need to be
        # mangled to get the URL of the actual pdf file
        if "drive.google.com" in current_url and "/view" in current_url:
            return extract_gdrive_contents(current_url)

<<<<<<< HEAD
        if pdf := fetch_pdf(current_url):
=======
        if parse_domain(link) == "arxiv.org":
            return fetch_arxiv(link)
        if pdf := fetch_pdf(link):
>>>>>>> 33d928ef
            return pdf
        return {"error": f"Could not fetch pdf from {current_url}"}
    return getter


<<<<<<< HEAD
def medium_blog(url: str) -> str | None:
    """Return the contents of the medium article at the given URL as markdown."""
    # Medium does some magic redirects if it detects that the request is from firefox
    article = fetch_element(url, "article", headers=None)
    if not article:
        return None

    # remove the header
    title = article.find("h1")
    if title and title.parent:
        title.parent.extract()
=======
class MediumParser(HTMLDataset):
    """
    Fetches articles from a Medium blog.

    Pulls Medium articles by walking the archive. Depending on the activity of the blog
    during a particular year, the archive for the year may consist of a single page only, or
    may have daily pages. A single blog can use different layouts for different years.

    Also, if the blog had few posts overall, an archive may not exist at all. In that case,
    the main page is used to fetch the articles. The entries are assumed to fit onto
    a single page, which seems to be the case for blogs without an archive.

    It is possible that there is additional variation in the layout that hasn't been represented
    in the blogs tested so far. In that case, additional fixes to this code may be needed.
    """
>>>>>>> 33d928ef

    source_type = "MediumParser(name='html', url='')"
    ignored_selectors = ["div:first-child span"]

    def _get_published_date(self, contents):
        possible_date_elements = contents.select("article div:first-child span")
        return self._find_date(possible_date_elements)

    def __call__(self, url):
        return self.get_contents(url)


def error(error_msg: str) -> UnimplementedParserFunc:
    """Returns a url handler function that just logs the provided `error` string."""
<<<<<<< HEAD
    def func(_url) -> str | None:
=======
    def func(url):
>>>>>>> 33d928ef
        if error_msg:
            logger.error(error_msg)
        return {'error': error_msg, 'source_url': url}

    return func


def multistrategy(*funcs):
    """Merges multiple getter functions, returning the result of the first function call to succeed."""
    """This works for HtmlParsersFuncs or PdfParserFuncs."""

    def getter(url: str):
        for func in funcs:
            res = func(url)
            if res and "error" not in res:
                return res

    return getter


UNIMPLEMENTED_PARSERS: Dict[str, UnimplementedParserFunc] = {
    # Unhandled items that will be caught later. Though it would be good for them also to be done properly
    "oxford.universitypressscholarship.com": error(""),
    # Paywalled journal
    "linkinghub.elsevier.com": error(
        "Elsevier is a known parasite - no point in looking to them for content"
    ),
    "link.springer.com": error("This article looks paywalled"),
    "www.dl.begellhouse.com": error("This article is paywalled"),
    "dl.begellhouse.com": error("Begell house is not yet handled"),

    # To be implemented
    "goodreads.com": error("Ebooks are not yet handled"),
    "judiciary.senate.gov": error(""),
    "taylorfrancis.com": error("Ebooks are not yet handled"),
    "YouTube.com": error("Youtube videos are not yet handled"),
    "youtube.com": error("Youtube videos are not yet handled"),
    "YouTube.be": error("Youtube videos are not yet handled"),
    "researchgate.net": error(
        "Researchgate makes it hard to auto download pdf - please provide a DOI or a different url to the contents"
    ),
    "repository.cam.ac.uk": error(""),
    
    "deliverypdf.ssrn.com": error("SSRN is not yet handled"),
    "doi.wiley.com": error("Wiley is not yet handled"),
    "onlinelibrary.wiley.com": error("Wiley is not yet handled"),
    "globalprioritiesproject.org": error("Global priorities project is not yet handled"),
    "ieeexplore.ieee.org": error("IEEE is not yet handled"),
    "pdcnet.org": error("pdcnet.org is not yet handled"),
    "sciencemag.org": error("sciencemag.org is not yet handled"),
    "iopscience.iop.org": error("iopscience.iop.org is not yet handled"),
    "journals.aom.org": error("journals.aom.org is not yet handled"),
    "cambridge.org": error("cambridge.org is not yet handled"),
    "transformer-circuits.pub": error("not handled yet - same codebase as distill"),

}


HTML_PARSERS: Dict[str, HtmlParserFunc] = {
    "academic.oup.com": element_extractor("#ContentTab"),
    "ai.googleblog.com": element_extractor("div.post-body.entry-content"),
    # TODO: arxiv-vanity.com does not output the same type as the other parsers: Dict[str, str] instead of str
    # ar5iv.labs.arxiv.org too. Are these pdf parsers? not rly, but they don't output the same type as the other html parsers
    #"arxiv-vanity.com": parse_vanity,
    #"ar5iv.labs.arxiv.org": parse_vanity,
    "bair.berkeley.edu": element_extractor("article"),
    "mediangroup.org": element_extractor("div.entry-content"),
    "www.alexirpan.com": element_extractor("article"),
    "www.incompleteideas.net": element_extractor("body"),
    "ai-alignment.com": MediumParser(name='html', url='ai-alignment.com'),
    "aisrp.org": element_extractor("article"),
    "bounded-regret.ghost.io": element_extractor("div.post-content"),
    "carnegieendowment.org": element_extractor(
        "div.article-body", remove=[".no-print", ".related-pubs"]
    ),
    "casparoesterheld.com": element_extractor(
        ".entry-content", remove=["div.sharedaddy"]
    ),
    "cullenokeefe.com": element_extractor("div.sqs-block-content"),
    "deepmindsafetyresearch.medium.com": MediumParser(name='html', url='deepmindsafetyresearch.medium.com'),
    "docs.google.com": google_doc,
    "docs.microsoft.com": element_extractor("div.content"),
    "digichina.stanford.edu": element_extractor("div.h_editor-content"),
    "en.wikipedia.org": element_extractor("main.mw-body"),
    "eng.uber.com": element_extractor("div.article-body"),
    "futureoflife.org": multistrategy(
        element_extractor("div.body-content"),
        element_extractor("#main-content"),
    ),
    "gcrinstitute.org": element_extractor("div.blog-content"),
    "jbkjr.me": element_extractor("section.page__content"),
    "link.springer.com": element_extractor("article.c-article-body"),
    "longtermrisk.org": element_extractor("div.entry-content"),
    "lukemuehlhauser.com": element_extractor("div.entry-content"),
    "medium.com": MediumParser(name='html', url='medium.com'),
    "openai.com": element_extractor("#content"),
    "ought.org": element_extractor("div.BlogPostBodyContainer"),
    "sideways-view.com": element_extractor("article", remove=["header"]),
    "slatestarcodex.com": element_extractor("div.pjgm-postcontent"),
    "techpolicy.press": element_extractor(
        "div.post-content",
        remove=[
            "div.before_content",
            ".sabox-guest-authors-container",
            ".jp-relatedposts",
        ],
    ),
    "theconversation.com": element_extractor("div.content-body"),
    "thegradient.pub": element_extractor("div.c-content"),
    "towardsdatascience.com": MediumParser(name='html', url='towardsdatascience.com'),
    "unstableontology.com": element_extractor(
        ".entry-content", remove=["div.sharedaddy"]
    ),
    "waitbutwhy.com": element_extractor("article", remove=[".entry-header"]),
    "weightagnostic.github.io": element_extractor(
        "dt-article", remove=["#authors_section", "dt-byline"]
    ),
    "cnas.org": element_extractor("#mainbar-toc"),
    "econlib.org": element_extractor("div.post-content"),
    "humanityplus.org": element_extractor("div.content"),
    "gleech.org": element_extractor(
        "article.post-content", remove=["center", "div.accordion"]
    ),
    "ibm.com": element_extractor("div:has(> p)"),  # IBM's HTML is really ugly...
    "microsoft.com": element_extractor("div.content-container"),
    "mdpi.com": element_extractor(
        "article",
        remove=[
            ".article-icons",
            ".title",
            ".art-authors",
            ".art-affiliations",
            ".bib-identity",
            ".pubhistory",
            ".belongsTo",
            ".highlight-box1",
            ".additional-content",
        ],
    ),
    "nature.com": element_extractor(
        "article", remove=["header", "#rights link-section", "#article-info-section"]
    ),
    "ncbi.nlm.nih.gov": element_extractor("div.article"),
    "openphilanthropy.org": element_extractor("div.pagenav-content"),
    "safe.ai": element_extractor("#open-letter"),
    "sciencedirect.com": element_extractor(
        "article",
        remove=[
            "#section-cited-by",
            ".Copyright",
            ".issue-navigation",
            ".ReferencedArticles",
            ".LicenseInfo",
            ".ArticleIdentifierLinks",
            ".Banner",
            ".screen-reader-main-title",
            ".Publication",
        ],
    ),
    "vox.com": element_extractor("did.c-entry-content", remove=["c-article-footer"]),
    "weforum.org": element_extractor("div.wef-0"),
    "www6.inrae.fr": element_extractor("div.ArticleContent"),
    "aleph.se": element_extractor("body"),
    "yoshuabengio.org": element_extractor("div.post-content"),
}

PDF_PARSERS: Dict[str, PdfParserFunc] = {
    # Domain sepecific handlers
    "apcz.umk.pl": get_pdf_from_page(".galleys_links a.pdf", "a.download"),
    "arxiv.org": fetch_arxiv,
    "academic.oup.com": get_pdf_from_page("a.article-pdfLink"),
    "cset.georgetown.edu": get_pdf_from_page('a:-soup-contains("Download Full")'),
    "drive.google.com": extract_gdrive_contents,
    "doi.org": doi_getter,
    "dl.acm.org": fetch_pdf,
    "dspace.mit.edu": get_pdf_from_page("a.btn-primary.download-button"),
    "globalprioritiesinstitute.org": get_pdf_from_page('a:-soup-contains("PDF")'),
    "link.springer.com": multistrategy(
        get_pdf_from_page("div.c-pdf-download a"),
        doi_getter,
    ),
    "openaccess.thecvf.com": get_pdf_from_page('a:-soup-contains("pdf")'),
    "openreview.net": get_pdf_from_page("a.note_content_pdf"),
    "ora.ox.ac.uk": fetch_pdf,
    "papers.nips.cc": get_pdf_from_page('a:-soup-contains("Paper")'),
    "papers.ssrn.com": get_pdf_from_page(
        '.abstract-buttons a.button-link:-soup-contains("Download")'
    ),
    "par.nsf.gov": get_pdf_from_page('a:-soup-contains("Accepted Manuscript")'),
    "proceedings.neurips.cc": get_pdf_from_page('a:-soup-contains("Paper")'),
    "psyarxiv.com": lambda url: fetch_pdf(url.rstrip("/") + "/download"),
    "rowanzellers.com": get_pdf_from_page('main a:-soup-contains("Paper")'),
    "governance.ai": get_pdf_from_page('a.read-paper-button:not([href="#"])'),
    "ijcai.org": get_pdf_from_page('a.btn-download:-soup-contains("PDF")'),
    "jair.org": get_pdf_from_page("div.download a.pdf", "a.download"),
    "jstor.org": doi_getter,
    "ri.cmu.edu": get_pdf_from_page("a.pub-link"),
    "risksciences.ucla.edu": get_pdf_from_page('a:-soup-contains("Download")'),
    "ssrn.com": get_pdf_from_page(
        '.abstract-buttons a.button-link:-soup-contains("Download")'
    ),
    "yjolt.org": get_pdf_from_page("span.file a"),
}


def parse_domain(url: str) -> str:
    net_loc = urlparse(url).netloc
    return net_loc[4:] if net_loc.startswith("www.") else net_loc


<<<<<<< HEAD
def item_metadata(url: str) -> Dict[str, Any]: 
    if not url:
        return {"error": "No url was given to item_metadata"}
=======
def item_metadata(url) -> Dict[str, any]:
>>>>>>> 33d928ef
    domain = parse_domain(url)
    try:
        res = fetch(url, "head")
    except (MissingSchema, InvalidSchema, ConnectionError) as e:
        return {"error": str(e)}
    
    if not res.headers.get('Content-Type'):
        return {'error': 'No content type found'}

    content_type = {item.strip() for item in res.headers.get("Content-Type", "").split(";")}

    if content_type & {"text/html", "text/xml"}:
        # If the url points to a html webpage, then it either contains the text as html, or
        # there is a link to a pdf on it
        if parser := HTML_PARSERS.get(domain):
<<<<<<< HEAD
            if parsed_html := parser(url):
                #TODO: For some HTML_PARSERS like parse_vanity, it outputs 
                # a dict of metadata instead of a string. This should be fixed or changed
                
                # Proper contents were found on the page, so use them
                return {"source_url": url, "source_type": "html", "text": parsed_html}
=======
            res = parser(url)
            if res and 'error' not in res:
                # Proper contents were found on the page, so use them
                return res
>>>>>>> 33d928ef

        if parser := PDF_PARSERS.get(domain):
            if content := parser(url):
                # A pdf was found - use it, though it might not be useable
                return content

        if parser := UNIMPLEMENTED_PARSERS.get(domain):
            return parser(url)

        if domain not in (
            HTML_PARSERS.keys() | PDF_PARSERS.keys() | UNIMPLEMENTED_PARSERS.keys()
        ):
            return {"error": f"No domain handler defined for {domain}"}
        return {"error": "could not parse url"}
    elif content_type & {"application/octet-stream", "application/pdf"}:
        # this looks like it could be a pdf - try to download it as one
        return fetch_pdf(url)
    elif content_type & {"application/epub+zip", "application/epub"}:
        # it looks like an ebook. Assume it's fine.
        # TODO: validate that the ebook is readable
        return {"source_url": url, "source_type": "ebook"}
    else:
        return {"error": f"Unhandled content type: {content_type}"}<|MERGE_RESOLUTION|>--- conflicted
+++ resolved
@@ -13,9 +13,8 @@
 
 logger = logging.getLogger(__name__)
 
-HtmlParserFunc = Callable[[str], str | None]
-PdfParserFunc = Callable[[str], Dict[str, Any]]
-UnimplementedParserFunc = Callable[[str], Optional[str | None]]
+ParserFunc = Callable[[str], Dict[str, Any]]
+
 
 
 def get_pdf_from_page(*link_selectors: str):
@@ -54,31 +53,14 @@
         if "drive.google.com" in current_url and "/view" in current_url:
             return extract_gdrive_contents(current_url)
 
-<<<<<<< HEAD
+        if parse_domain(current_url) == "arxiv.org":
+            return fetch_arxiv(current_url)
         if pdf := fetch_pdf(current_url):
-=======
-        if parse_domain(link) == "arxiv.org":
-            return fetch_arxiv(link)
-        if pdf := fetch_pdf(link):
->>>>>>> 33d928ef
             return pdf
         return {"error": f"Could not fetch pdf from {current_url}"}
     return getter
 
 
-<<<<<<< HEAD
-def medium_blog(url: str) -> str | None:
-    """Return the contents of the medium article at the given URL as markdown."""
-    # Medium does some magic redirects if it detects that the request is from firefox
-    article = fetch_element(url, "article", headers=None)
-    if not article:
-        return None
-
-    # remove the header
-    title = article.find("h1")
-    if title and title.parent:
-        title.parent.extract()
-=======
 class MediumParser(HTMLDataset):
     """
     Fetches articles from a Medium blog.
@@ -94,7 +76,6 @@
     It is possible that there is additional variation in the layout that hasn't been represented
     in the blogs tested so far. In that case, additional fixes to this code may be needed.
     """
->>>>>>> 33d928ef
 
     source_type = "MediumParser(name='html', url='')"
     ignored_selectors = ["div:first-child span"]
@@ -107,13 +88,9 @@
         return self.get_contents(url)
 
 
-def error(error_msg: str) -> UnimplementedParserFunc:
+def error(error_msg: str) -> ParserFunc:
     """Returns a url handler function that just logs the provided `error` string."""
-<<<<<<< HEAD
-    def func(_url) -> str | None:
-=======
-    def func(url):
->>>>>>> 33d928ef
+    def func(url: str) -> Dict[str, Any]:
         if error_msg:
             logger.error(error_msg)
         return {'error': error_msg, 'source_url': url}
@@ -134,7 +111,7 @@
     return getter
 
 
-UNIMPLEMENTED_PARSERS: Dict[str, UnimplementedParserFunc] = {
+UNIMPLEMENTED_PARSERS: Dict[str, ParserFunc] = {
     # Unhandled items that will be caught later. Though it would be good for them also to be done properly
     "oxford.universitypressscholarship.com": error(""),
     # Paywalled journal
@@ -172,7 +149,7 @@
 }
 
 
-HTML_PARSERS: Dict[str, HtmlParserFunc] = {
+HTML_PARSERS: Dict[str, ParserFunc] = {
     "academic.oup.com": element_extractor("#ContentTab"),
     "ai.googleblog.com": element_extractor("div.post-body.entry-content"),
     # TODO: arxiv-vanity.com does not output the same type as the other parsers: Dict[str, str] instead of str
@@ -280,7 +257,7 @@
     "yoshuabengio.org": element_extractor("div.post-content"),
 }
 
-PDF_PARSERS: Dict[str, PdfParserFunc] = {
+PDF_PARSERS: Dict[str, ParserFunc] = {
     # Domain sepecific handlers
     "apcz.umk.pl": get_pdf_from_page(".galleys_links a.pdf", "a.download"),
     "arxiv.org": fetch_arxiv,
@@ -324,13 +301,9 @@
     return net_loc[4:] if net_loc.startswith("www.") else net_loc
 
 
-<<<<<<< HEAD
 def item_metadata(url: str) -> Dict[str, Any]: 
     if not url:
         return {"error": "No url was given to item_metadata"}
-=======
-def item_metadata(url) -> Dict[str, any]:
->>>>>>> 33d928ef
     domain = parse_domain(url)
     try:
         res = fetch(url, "head")
@@ -346,19 +319,10 @@
         # If the url points to a html webpage, then it either contains the text as html, or
         # there is a link to a pdf on it
         if parser := HTML_PARSERS.get(domain):
-<<<<<<< HEAD
-            if parsed_html := parser(url):
-                #TODO: For some HTML_PARSERS like parse_vanity, it outputs 
-                # a dict of metadata instead of a string. This should be fixed or changed
-                
-                # Proper contents were found on the page, so use them
-                return {"source_url": url, "source_type": "html", "text": parsed_html}
-=======
             res = parser(url)
             if res and 'error' not in res:
                 # Proper contents were found on the page, so use them
                 return res
->>>>>>> 33d928ef
 
         if parser := PDF_PARSERS.get(domain):
             if content := parser(url):
