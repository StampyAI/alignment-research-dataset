import logging
from urllib.parse import urlparse, urljoin
from typing import Dict, Optional, Callable, Any

from requests.exceptions import ConnectionError, InvalidSchema, MissingSchema

from align_data.sources.articles.html import element_extractor, fetch, fetch_element
from align_data.sources.articles.pdf import doi_getter, fetch_pdf, parse_vanity
from align_data.sources.articles.google_cloud import google_doc, extract_gdrive_contents
<<<<<<< HEAD
from align_data.sources.arxiv_papers import fetch_arxiv
=======
from align_data.sources.articles.arxiv_papers import fetch_arxiv
>>>>>>> f2a3b96b
from align_data.common.html_dataset import HTMLDataset


logger = logging.getLogger(__name__)

ParserFunc = Callable[[str], Dict[str, Any]]
<<<<<<< HEAD

=======
>>>>>>> f2a3b96b


def get_pdf_from_page(*link_selectors: str):
    """Get a function that receives an `url` to a page containing a pdf link and returns the pdf's contents as text.

    Starting from `url`, fetch the contents at the URL, extract the link using a CSS selector, then:
     * if there are more selectors left, fetch the contents at the extracted link and continue
     * otherwise return the pdf contents at the last URL

    :param str *link_selectors: CSS selectors used to find the final download link
    :returns: the contents of the pdf file as a string
    """
    def getter(url: str) -> Dict[str, Any]:
        current_url: str = url

        for selector in link_selectors:
            elem = fetch_element(current_url, selector)
            if not elem:
                return {"error": f"Could not find pdf download link for {current_url} using '{selector}'"}

            # Extracting href, considering it can be a string or a list of strings
            href = elem.get("href")
            if isinstance(href, list):
                href = href[0] if href else None

            if not href:
                return {"error": f"Could not extract href for {current_url} using '{selector}'"}

            # Making sure the link is absolute
            if not href.startswith(("http", "//")):
                href = urljoin(url, href)

            current_url = href
        # Some pages keep link to google drive previews of pdf files, which need to be
        # mangled to get the URL of the actual pdf file
        if "drive.google.com" in current_url and "/view" in current_url:
            return extract_gdrive_contents(current_url)

        if parse_domain(current_url) == "arxiv.org":
            return fetch_arxiv(current_url)
        if pdf := fetch_pdf(current_url):
            return pdf
        return {"error": f"Could not fetch pdf from {current_url}"}
    return getter


class MediumParser(HTMLDataset):
    """
    Fetches articles from a Medium blog.
<<<<<<< HEAD

    Pulls Medium articles by walking the archive. Depending on the activity of the blog
    during a particular year, the archive for the year may consist of a single page only, or
    may have daily pages. A single blog can use different layouts for different years.

    Also, if the blog had few posts overall, an archive may not exist at all. In that case,
    the main page is used to fetch the articles. The entries are assumed to fit onto
    a single page, which seems to be the case for blogs without an archive.

    It is possible that there is additional variation in the layout that hasn't been represented
    in the blogs tested so far. In that case, additional fixes to this code may be needed.
    """

    source_type = "MediumParser(name='html', url='')"
    ignored_selectors = ["div:first-child span"]

    def _get_published_date(self, contents):
        possible_date_elements = contents.select("article div:first-child span")
        return self._find_date(possible_date_elements)

    def __call__(self, url):
        return self.get_contents(url)


def error(error_msg: str) -> ParserFunc:
=======

    Pulls Medium articles by walking the archive. Depending on the activity of the blog
    during a particular year, the archive for the year may consist of a single page only, or
    may have daily pages. A single blog can use different layouts for different years.

    Also, if the blog had few posts overall, an archive may not exist at all. In that case,
    the main page is used to fetch the articles. The entries are assumed to fit onto
    a single page, which seems to be the case for blogs without an archive.

    It is possible that there is additional variation in the layout that hasn't been represented
    in the blogs tested so far. In that case, additional fixes to this code may be needed.
    #TODO: investigate this
    """

    source_type = "MediumParser(name='html', url='')"
    ignored_selectors = ["div:first-child span"]

    def _get_published_date(self, contents):
        possible_date_elements = contents.select("article div:first-child span")
        return self._find_date(possible_date_elements)

    def __call__(self, url: str) -> Dict[str, Any]:
        return self.get_contents(url)


def error(error_msg: str):
>>>>>>> f2a3b96b
    """Returns a url handler function that just logs the provided `error` string."""
    def func(url: str) -> Dict[str, Any]:
        if error_msg:
            logger.error(error_msg)
        return {'error': error_msg, 'source_url': url}

    return func


def multistrategy(*funcs):
    """Merges multiple getter functions, returning the result of the first function call to succeed."""
    """This works for HtmlParsersFuncs or PdfParserFuncs."""

    def getter(url: str):
        for func in funcs:
            res = func(url)
            if res and "error" not in res:
                return res

    return getter


UNIMPLEMENTED_PARSERS: Dict[str, ParserFunc] = {
    # Unhandled items that will be caught later. Though it would be good for them also to be done properly
    "oxford.universitypressscholarship.com": error(""),
    # Paywalled journal
    "linkinghub.elsevier.com": error(
        "Elsevier is a known parasite - no point in looking to them for content"
    ),
    "link.springer.com": error("This article looks paywalled"),
    "www.dl.begellhouse.com": error("This article is paywalled"),
    "dl.begellhouse.com": error("Begell house is not yet handled"),

    # To be implemented
    "goodreads.com": error("Ebooks are not yet handled"),
    "judiciary.senate.gov": error(""),
    "taylorfrancis.com": error("Ebooks are not yet handled"),
    "YouTube.com": error("Youtube videos are not yet handled"),
    "youtube.com": error("Youtube videos are not yet handled"),
    "YouTube.be": error("Youtube videos are not yet handled"),
    "researchgate.net": error(
        "Researchgate makes it hard to auto download pdf - please provide a DOI or a different url to the contents"
    ),
    "repository.cam.ac.uk": error(""),
    
    "deliverypdf.ssrn.com": error("SSRN is not yet handled"),
    "doi.wiley.com": error("Wiley is not yet handled"),
    "onlinelibrary.wiley.com": error("Wiley is not yet handled"),
    "globalprioritiesproject.org": error("Global priorities project is not yet handled"),
    "ieeexplore.ieee.org": error("IEEE is not yet handled"),
    "pdcnet.org": error("pdcnet.org is not yet handled"),
    "sciencemag.org": error("sciencemag.org is not yet handled"),
    "iopscience.iop.org": error("iopscience.iop.org is not yet handled"),
    "journals.aom.org": error("journals.aom.org is not yet handled"),
    "cambridge.org": error("cambridge.org is not yet handled"),
    "transformer-circuits.pub": error("not handled yet - same codebase as distill"),

}


HTML_PARSERS: Dict[str, ParserFunc] = {
    "academic.oup.com": element_extractor("#ContentTab"),
    "ai.googleblog.com": element_extractor("div.post-body.entry-content"),
    # TODO: arxiv-vanity.com does not output the same type as the other parsers: Dict[str, str] instead of str
    # ar5iv.labs.arxiv.org too. Are these pdf parsers? not rly, but they don't output the same type as the other html parsers
    "arxiv-vanity.com": parse_vanity,
    "ar5iv.labs.arxiv.org": parse_vanity,
    "bair.berkeley.edu": element_extractor("article"),
    "mediangroup.org": element_extractor("div.entry-content"),
    "www.alexirpan.com": element_extractor("article"),
    "www.incompleteideas.net": element_extractor("body"),
    "ai-alignment.com": MediumParser(name='html', url='ai-alignment.com'),
    "aisrp.org": element_extractor("article"),
    "bounded-regret.ghost.io": element_extractor("div.post-content"),
    "carnegieendowment.org": element_extractor(
        "div.article-body", remove=[".no-print", ".related-pubs"]
    ),
    "casparoesterheld.com": element_extractor(
        ".entry-content", remove=["div.sharedaddy"]
    ),
    "cullenokeefe.com": element_extractor("div.sqs-block-content"),
    "deepmindsafetyresearch.medium.com": MediumParser(name='html', url='deepmindsafetyresearch.medium.com'),
    "docs.google.com": google_doc,
    "docs.microsoft.com": element_extractor("div.content"),
    "digichina.stanford.edu": element_extractor("div.h_editor-content"),
    "en.wikipedia.org": element_extractor("main.mw-body"),
    "eng.uber.com": element_extractor("div.article-body"),
    "futureoflife.org": multistrategy(
        element_extractor("div.body-content"),
        element_extractor("#main-content"),
    ),
    "gcrinstitute.org": element_extractor("div.blog-content"),
    "jbkjr.me": element_extractor("section.page__content"),
    "link.springer.com": element_extractor("article.c-article-body"),
    "longtermrisk.org": element_extractor("div.entry-content"),
    "lukemuehlhauser.com": element_extractor("div.entry-content"),
    "medium.com": MediumParser(name='html', url='medium.com'),
    "openai.com": element_extractor("#content"),
    "ought.org": element_extractor("div.BlogPostBodyContainer"),
    "sideways-view.com": element_extractor("article", remove=["header"]),
    "slatestarcodex.com": element_extractor("div.pjgm-postcontent"),
    "techpolicy.press": element_extractor(
        "div.post-content",
        remove=[
            "div.before_content",
            ".sabox-guest-authors-container",
            ".jp-relatedposts",
        ],
    ),
    "theconversation.com": element_extractor("div.content-body"),
    "thegradient.pub": element_extractor("div.c-content"),
    "towardsdatascience.com": MediumParser(name='html', url='towardsdatascience.com'),
    "unstableontology.com": element_extractor(
        ".entry-content", remove=["div.sharedaddy"]
    ),
    "waitbutwhy.com": element_extractor("article", remove=[".entry-header"]),
    "weightagnostic.github.io": element_extractor(
        "dt-article", remove=["#authors_section", "dt-byline"]
    ),
    "cnas.org": element_extractor("#mainbar-toc"),
    "econlib.org": element_extractor("div.post-content"),
    "humanityplus.org": element_extractor("div.content"),
    "gleech.org": element_extractor(
        "article.post-content", remove=["center", "div.accordion"]
    ),
    "ibm.com": element_extractor("div:has(> p)"),  # IBM's HTML is really ugly...
    "microsoft.com": element_extractor("div.content-container"),
    "mdpi.com": element_extractor(
        "article",
        remove=[
            ".article-icons",
            ".title",
            ".art-authors",
            ".art-affiliations",
            ".bib-identity",
            ".pubhistory",
            ".belongsTo",
            ".highlight-box1",
            ".additional-content",
        ],
    ),
    "nature.com": element_extractor(
        "article", remove=["header", "#rights link-section", "#article-info-section"]
    ),
    "ncbi.nlm.nih.gov": element_extractor("div.article"),
    "openphilanthropy.org": element_extractor("div.pagenav-content"),
    "safe.ai": element_extractor("#open-letter"),
    "sciencedirect.com": element_extractor(
        "article",
        remove=[
            "#section-cited-by",
            ".Copyright",
            ".issue-navigation",
            ".ReferencedArticles",
            ".LicenseInfo",
            ".ArticleIdentifierLinks",
            ".Banner",
            ".screen-reader-main-title",
            ".Publication",
        ],
    ),
    "vox.com": element_extractor("did.c-entry-content", remove=["c-article-footer"]),
    "weforum.org": element_extractor("div.wef-0"),
    "www6.inrae.fr": element_extractor("div.ArticleContent"),
    "aleph.se": element_extractor("body"),
    "yoshuabengio.org": element_extractor("div.post-content"),
}

PDF_PARSERS: Dict[str, ParserFunc] = {
    # Domain sepecific handlers
    "apcz.umk.pl": get_pdf_from_page(".galleys_links a.pdf", "a.download"),
    "arxiv.org": fetch_arxiv,
    "academic.oup.com": get_pdf_from_page("a.article-pdfLink"),
    "cset.georgetown.edu": get_pdf_from_page('a:-soup-contains("Download Full")'),
    "drive.google.com": extract_gdrive_contents,
    "doi.org": doi_getter,
    "dl.acm.org": fetch_pdf,
    "dspace.mit.edu": get_pdf_from_page("a.btn-primary.download-button"),
    "globalprioritiesinstitute.org": get_pdf_from_page('a:-soup-contains("PDF")'),
    "link.springer.com": multistrategy(
        get_pdf_from_page("div.c-pdf-download a"),
        doi_getter,
    ),
    "openaccess.thecvf.com": get_pdf_from_page('a:-soup-contains("pdf")'),
    "openreview.net": get_pdf_from_page("a.note_content_pdf"),
    "ora.ox.ac.uk": fetch_pdf,
    "papers.nips.cc": get_pdf_from_page('a:-soup-contains("Paper")'),
    "papers.ssrn.com": get_pdf_from_page(
        '.abstract-buttons a.button-link:-soup-contains("Download")'
    ),
    "par.nsf.gov": get_pdf_from_page('a:-soup-contains("Accepted Manuscript")'),
    "proceedings.neurips.cc": get_pdf_from_page('a:-soup-contains("Paper")'),
    "psyarxiv.com": lambda url: fetch_pdf(url.rstrip("/") + "/download"),
    "rowanzellers.com": get_pdf_from_page('main a:-soup-contains("Paper")'),
    "governance.ai": get_pdf_from_page('a.read-paper-button:not([href="#"])'),
    "ijcai.org": get_pdf_from_page('a.btn-download:-soup-contains("PDF")'),
    "jair.org": get_pdf_from_page("div.download a.pdf", "a.download"),
    "jstor.org": doi_getter,
    "ri.cmu.edu": get_pdf_from_page("a.pub-link"),
    "risksciences.ucla.edu": get_pdf_from_page('a:-soup-contains("Download")'),
    "ssrn.com": get_pdf_from_page(
        '.abstract-buttons a.button-link:-soup-contains("Download")'
    ),
    "yjolt.org": get_pdf_from_page("span.file a"),
}


def parse_domain(url: str) -> str:
    net_loc = urlparse(url).netloc
    return net_loc[4:] if net_loc.startswith("www.") else net_loc


def item_metadata(url: str) -> Dict[str, Any]: 
    if not url:
        return {"error": "No url was given to item_metadata"}
    domain = parse_domain(url)
    try:
        res = fetch(url, "head")
    except (MissingSchema, InvalidSchema, ConnectionError) as e:
        return {"error": str(e)}
    
    if not res.headers.get('Content-Type'):
        return {'error': 'No content type found'}

    content_type = {item.strip() for item in res.headers.get("Content-Type", "").split(";")}

    if content_type & {"text/html", "text/xml"}:
        # If the url points to a html webpage, then it either contains the text as html, or
        # there is a link to a pdf on it
        if parser := HTML_PARSERS.get(domain):
            res = parser(url)
            if res and 'error' not in res:
                # Proper contents were found on the page, so use them
                return res

        if parser := PDF_PARSERS.get(domain):
            if content := parser(url):
                # A pdf was found - use it, though it might not be useable
                return content

        if parser := UNIMPLEMENTED_PARSERS.get(domain):
            return parser(url)

        if domain not in (
            HTML_PARSERS.keys() | PDF_PARSERS.keys() | UNIMPLEMENTED_PARSERS.keys()
        ):
            return {"error": f"No domain handler defined for {domain}"}
        return {"error": "could not parse url"}
    elif content_type & {"application/octet-stream", "application/pdf"}:
        # this looks like it could be a pdf - try to download it as one
        return fetch_pdf(url)
    elif content_type & {"application/epub+zip", "application/epub"}:
        # it looks like an ebook. Assume it's fine.
        # TODO: validate that the ebook is readable
        return {"source_url": url, "source_type": "ebook"}
    else:
        return {"error": f"Unhandled content type: {content_type}"}<|MERGE_RESOLUTION|>--- conflicted
+++ resolved
@@ -7,21 +7,13 @@
 from align_data.sources.articles.html import element_extractor, fetch, fetch_element
 from align_data.sources.articles.pdf import doi_getter, fetch_pdf, parse_vanity
 from align_data.sources.articles.google_cloud import google_doc, extract_gdrive_contents
-<<<<<<< HEAD
 from align_data.sources.arxiv_papers import fetch_arxiv
-=======
-from align_data.sources.articles.arxiv_papers import fetch_arxiv
->>>>>>> f2a3b96b
 from align_data.common.html_dataset import HTMLDataset
 
 
 logger = logging.getLogger(__name__)
 
 ParserFunc = Callable[[str], Dict[str, Any]]
-<<<<<<< HEAD
-
-=======
->>>>>>> f2a3b96b
 
 
 def get_pdf_from_page(*link_selectors: str):
@@ -71,7 +63,6 @@
 class MediumParser(HTMLDataset):
     """
     Fetches articles from a Medium blog.
-<<<<<<< HEAD
 
     Pulls Medium articles by walking the archive. Depending on the activity of the blog
     during a particular year, the archive for the year may consist of a single page only, or
@@ -83,6 +74,7 @@
 
     It is possible that there is additional variation in the layout that hasn't been represented
     in the blogs tested so far. In that case, additional fixes to this code may be needed.
+    #TODO: investigate this
     """
 
     source_type = "MediumParser(name='html', url='')"
@@ -92,39 +84,11 @@
         possible_date_elements = contents.select("article div:first-child span")
         return self._find_date(possible_date_elements)
 
-    def __call__(self, url):
-        return self.get_contents(url)
-
-
-def error(error_msg: str) -> ParserFunc:
-=======
-
-    Pulls Medium articles by walking the archive. Depending on the activity of the blog
-    during a particular year, the archive for the year may consist of a single page only, or
-    may have daily pages. A single blog can use different layouts for different years.
-
-    Also, if the blog had few posts overall, an archive may not exist at all. In that case,
-    the main page is used to fetch the articles. The entries are assumed to fit onto
-    a single page, which seems to be the case for blogs without an archive.
-
-    It is possible that there is additional variation in the layout that hasn't been represented
-    in the blogs tested so far. In that case, additional fixes to this code may be needed.
-    #TODO: investigate this
-    """
-
-    source_type = "MediumParser(name='html', url='')"
-    ignored_selectors = ["div:first-child span"]
-
-    def _get_published_date(self, contents):
-        possible_date_elements = contents.select("article div:first-child span")
-        return self._find_date(possible_date_elements)
-
     def __call__(self, url: str) -> Dict[str, Any]:
         return self.get_contents(url)
 
 
 def error(error_msg: str):
->>>>>>> f2a3b96b
     """Returns a url handler function that just logs the provided `error` string."""
     def func(url: str) -> Dict[str, Any]:
         if error_msg:
@@ -134,11 +98,13 @@
     return func
 
 
-def multistrategy(*funcs):
-    """Merges multiple getter functions, returning the result of the first function call to succeed."""
-    """This works for HtmlParsersFuncs or PdfParserFuncs."""
-
-    def getter(url: str):
+def multistrategy(*funcs: ParserFunc):
+    """
+    Merges multiple getter functions, returning the result 
+    of the first function call to succeed.
+    """
+
+    def getter(url: str) -> Dict[str, Any]:
         for func in funcs:
             res = func(url)
             if res and "error" not in res:
@@ -188,8 +154,6 @@
 HTML_PARSERS: Dict[str, ParserFunc] = {
     "academic.oup.com": element_extractor("#ContentTab"),
     "ai.googleblog.com": element_extractor("div.post-body.entry-content"),
-    # TODO: arxiv-vanity.com does not output the same type as the other parsers: Dict[str, str] instead of str
-    # ar5iv.labs.arxiv.org too. Are these pdf parsers? not rly, but they don't output the same type as the other html parsers
     "arxiv-vanity.com": parse_vanity,
     "ar5iv.labs.arxiv.org": parse_vanity,
     "bair.berkeley.edu": element_extractor("article"),
