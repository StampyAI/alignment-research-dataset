--- conflicted
+++ resolved
@@ -107,13 +107,8 @@
             row["source_url"] = row["url"]
         if row.get("source_url") in seen:
             logger.info(f'skipping "{title}", as it has already been seen')
-<<<<<<< HEAD
-        # elif row.get('status'):
+        # elif row.get('status'): #TODO: Should we remove this
         #     logger.info(f'skipping "{title}", as it has a status set - remove it for this row to be processed')
-=======
-        elif row.get('status'):
-            logger.info(f'skipping "{title}", as it has a status set - remove it for this row to be processed')
->>>>>>> cad27496
         else:
             process_row(row, output_sheets)
 
@@ -133,11 +128,7 @@
     current = {row.get("title"): row for row in iterate_rows(source_sheet)}
     logger.info('Found %s articles in the sheet', len(current))
 
-<<<<<<< HEAD
     # get all the urls from the sheet. they are in the 'url' and 'source_url' fields
-=======
-    # get all the urls from the sheet, including 'url' and 'source_url' fields
->>>>>>> cad27496
     seen_urls = {
         url
         for item in current.values()
