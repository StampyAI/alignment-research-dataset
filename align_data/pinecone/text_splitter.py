--- conflicted
+++ resolved
@@ -26,42 +26,23 @@
     @param length_function: A function that returns the length of a string in units. Defaults to len().
     @param truncate_function: A function that truncates a string to a given unit length.
     """
-<<<<<<< HEAD
     
     DEFAULT_MIN_CHUNK_SIZE: int = 900
     DEFAULT_MAX_CHUNK_SIZE: int = 1100
     DEFAULT_LENGTH_FUNCTION: StrToIntFunction = len
     DEFAULT_TRUNCATE_FUNCTION: StrIntBoolToStrFunction = default_truncate_function
 
-=======
-
-    DEFAULT_MIN_CHUNK_SIZE = 900
-    DEFAULT_MAX_CHUNK_SIZE = 1100
-    DEFAULT_LENGTH_FUNCTION = lambda string: len(string)
-    DEFAULT_TRUNCATE_FUNCTION = default_truncate_function
-    
->>>>>>> 603b4cae
     def __init__(
         self,
         min_chunk_size: int = DEFAULT_MIN_CHUNK_SIZE,
         max_chunk_size: int = DEFAULT_MAX_CHUNK_SIZE,
-<<<<<<< HEAD
         length_function: StrToIntFunction = DEFAULT_LENGTH_FUNCTION,
         truncate_function: StrIntBoolToStrFunction = DEFAULT_TRUNCATE_FUNCTION,
         **kwargs: Any
-=======
-        length_function: Callable[[str], int] = DEFAULT_LENGTH_FUNCTION,
-        truncate_function: Callable[[str, int], str] = DEFAULT_TRUNCATE_FUNCTION,
-        **kwargs: Any,
->>>>>>> 603b4cae
     ):
         super().__init__(**kwargs)
         self.min_chunk_size = min_chunk_size
         self.max_chunk_size = max_chunk_size
-<<<<<<< HEAD
-        assert self.min_chunk_size <= self.max_chunk_size, "min_chunk_size must be less than or equal to max_chunk_size"
-=======
->>>>>>> 603b4cae
 
         self._length_function = length_function
         self._truncate_function = truncate_function
@@ -103,84 +84,35 @@
                 blocks.append(current_block)
                 current_block = ""
             else:
-<<<<<<< HEAD
                 current_block = self._truncate_large_block(current_block, blocks)
-=======
-                current_block = self._truncate_large_block(
-                    current_block, blocks, sentence
-                )
-
->>>>>>> 603b4cae
         return current_block
 
     def _truncate_large_block(self, current_block: str, blocks: List[str]) -> str:
         while self._length_function(current_block) > self.max_chunk_size:
-<<<<<<< HEAD
             # Truncate current_block to max size, set remaining text as current_block
-            truncated_block = self._truncate_function(current_block, self.max_chunk_size)
+            truncated_block = self._truncate_function(
+                  current_block, self.max_chunk_size
+            )
             blocks.append(truncated_block)
 
             current_block = current_block[len(truncated_block):].lstrip()
         
-=======
-            # Truncate current_block to max size, set remaining sentence as next sentence
-            truncated_block = self._truncate_function(
-                current_block, self.max_chunk_size
-            )
-            blocks.append(truncated_block)
-
-            remaining_sentence = current_block[len(truncated_block) :].lstrip()
-            current_block = sentence = remaining_sentence
-
->>>>>>> 603b4cae
         return current_block
 
     def _handle_remaining_text(self, last_block: str, blocks: List[str]) -> List[str]:
         if blocks == []:  # no blocks were added
-<<<<<<< HEAD
             return [last_block]
         elif last_block:  # any leftover text
             len_last_block = self._length_function(last_block)
-            len_to_add_to_last_block_from_prev_block = self.min_chunk_size - len_last_block
-            if len_to_add_to_last_block_from_prev_block > 0:
-                # Add text from previous block to last block if the last_block is too short
+            if self.min_chunk_size - len_last_block > 0:
+                # Add text from previous block to last block if last_block is too short
                 part_prev_block = self._truncate_function(
                     string=blocks[-1], 
-                    length=len_to_add_to_last_block_from_prev_block, 
+                    length=self.min_chunk_size - len_last_block, 
                     from_end=True
                 )
                 last_block = part_prev_block + last_block
 
             blocks.append(last_block)
 
-        return blocks
-    
-=======
-            return [current_block]
-        elif current_block:  # any leftover text
-            len_current_block = self._length_function(current_block)
-            if len_current_block < self.min_chunk_size:
-                # it needs to take the last min_chunk_size-len_current_block units from the previous block
-                previous_block = blocks[-1]
-                required_units = (
-                    self.min_chunk_size - len_current_block
-                )  # calculate the required units
-
-                part_prev_block = self._truncate_function(
-                    previous_block, required_units, from_end=True
-                )  # get the required units from the previous block
-                last_block = part_prev_block + current_block
-
-                blocks.append(last_block)
-            else:
-                blocks.append(current_block)
->>>>>>> 603b4cae
-
-if __name__ == '__main__':
-    #Test
-    splitter = ParagraphSentenceUnitTextSplitter()
-    text = """This is a TextSplitter class implementation which is used for dividing a piece of text into chunks based on certain criteria. It inherits from another TextSplitter class and overrides some of its methods to provide custom text splitting functionality. Here's a high-level overview: The TextSplitter receives a string of text and splits it into blocks, with each block being a sequence of paragraphs, sentences, and then units (chars/words/tokens/etc). The split_text method is the main method where the splitting occurs. It starts by splitting the text into paragraphs and then iteratively goes through each paragraph, checking if the length of the current block of text is larger than max_chunk_size or smaller than min_chunk_size, and acting accordingly. If the current block becomes too large, the _handle_large_paragraph method is called, which reverts the addition of the last paragraph and splits it into sentences instead, adding them one by one to the current block. If adding a sentence makes the block too large, the _truncate_large_block method is called. It repeatedly truncates the block to the max_chunk_size and moves the remaining text to the next block until the block is small enough. After all paragraphs have been processed, the _handle_remaining_text method is called to handle any text that didn't make it into a block. The a = b = c pattern is used in Python to assign the same value to multiple variables at once. In this case, current_block = sentence = remaining_sentence is setting both current_block and sentence to the value of remaining_sentence. This means that in the next iteration, both current_block and sentence will start as the remaining part of the sentence that didn't fit into the previous block. The _truncate_function is used to truncate a string to a certain length. By default, it either takes the first or last length characters from the string, depending on the from_end argument. However, you can provide a different function to use for truncation when you create the TextSplitter. Note that this class requires a _length_function to be defined in a parent or in this class itself. This function should take a string and return its length in units. The units could be anything (characters, words, sentences, etc.), depending on how you want to chunk your text."""
-    text += ' '
-    text += ' '.join(str(i) for i in range(900))
-    chunks = splitter.split_text(text)
-    print('\n\n\n-----------------------------------------------------\n\n\n'.join(chunks))+        return blocks