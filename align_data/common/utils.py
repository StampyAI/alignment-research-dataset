--- conflicted
+++ resolved
@@ -17,43 +17,6 @@
 htmlformatter.body_width = 0
 
 
-<<<<<<< HEAD
-class EntryWriter:
-    def __init__(self, name, path, overwrite=False):
-        """
-        name: name of the blog, used as the file name
-        path: path to save the blog posts
-        """
-        if not os.path.exists(path):
-            os.makedirs(path)
-
-        jsonl_file = os.path.join(path, name + '.jsonl')
-        txt_file = os.path.join(path, name + '.txt')
-
-        self.jsonl_writer = jsonlines.open(jsonl_file, mode='a') if not overwrite else jsonlines.open(jsonl_file, mode='w')
-        self.text_writer = open(txt_file, mode='a', errors='backslashreplace') if not overwrite else open(txt_file, 'w', errors='backslashreplace')
-        self.entry_idx = 0
-
-    def __enter__(self):
-        return self
-
-    def __exit__(self, exc_type, exc_value, traceback):
-        self.jsonl_writer.close()
-        self.text_writer.close()
-
-    def write(self, entry):
-        # Save the entry in JSONL file
-        self.jsonl_writer.write(entry.toJSON())
-
-        # Save the entry in plain text, mainly for debugging
-        print("[ENTRY {}]".format(self.entry_idx), file=self.text_writer)
-        text = '    '.join(('\n'+entry["text"].lstrip()).splitlines(True)) + '\n'
-        print(text, file=self.text_writer)
-
-        self.entry_idx += 1
-
-=======
->>>>>>> fdd59f43
 class HtmlCleaner:
     def __init__(self, rgx_list=[], target_list=[], DOTALL=False):
         """
