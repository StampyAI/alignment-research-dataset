import pytz
import logging
from datetime import datetime
from dataclasses import dataclass, field
from urllib.parse import urljoin
from typing import List, Dict, Any
import re

import requests
import feedparser
from bs4 import BeautifulSoup
from bs4.element import ResultSet, Tag
from markdownify import markdownify

from align_data.db.models import Article
from align_data.common.alignment_dataset import AlignmentDataset
logger = logging.getLogger(__name__)


@dataclass()
class HTMLDataset(AlignmentDataset):
    """
    Fetches articles from a different blog by collecting links to articles from an index page.
    """

    url: str
    done_key = "url"

    authors: List[str] = field(default_factory=list)

    item_selector = "article"
    title_selector = "article h1"
    text_selector = "article"
    source_type = "blog"
    ignored_selectors = []

    def extract_authors(self, article): #TODO: make this work
        return self.authors


    def get_item_key(self, item: Tag) -> str:
        first_href = item.find("a")["href"]
        href_base, *_ = first_href.split("?")
        return urljoin(self.url, href_base)

    @property
    def items_list(self) -> ResultSet[Tag]:
        logger.info(f"Fetching entries from {self.url}")
        response = requests.get(self.url, allow_redirects=True)
        soup = BeautifulSoup(response.content, "html.parser")
        articles = soup.select(self.item_selector)
        logger.info(f"Found {len(articles)} articles")
        return articles

    def _extra_values(self, contents: BeautifulSoup):
        return {}

<<<<<<< HEAD
    def get_contents(self, article_url: str):
=======
    def get_contents(self, article_url: str) -> Dict[str, Any]:
>>>>>>> f2a3b96b
        contents = self.fetch_contents(article_url)

        title = self._get_title(contents)
        date_published = self._get_published_date(contents)

        return {
            "text": self._get_text(contents),
            "url": article_url,
            "title": title,
            "source": self.name,
            "source_type": "blog",
            "date_published": date_published,
            "authors": self.extract_authors(contents),
            **self._extra_values(contents),
        }

<<<<<<< HEAD
    def process_entry(self, article):
=======
    def process_entry(self, article: Tag) -> Article:
>>>>>>> f2a3b96b
        article_url = self.get_item_key(article)
        contents = self.get_contents(article_url)
        if not contents.get('text'):
            return None

        return self.make_data_entry(contents)

<<<<<<< HEAD
    def fetch_contents(self, url: str):
        logger.info("Fetching {}".format(url))
=======
    def fetch_contents(self, url):
        logger.info(f"Fetching {url}")
>>>>>>> f2a3b96b
        resp = requests.get(url, allow_redirects=True)
        return BeautifulSoup(resp.content, "html.parser")

    def _get_title(self, contents):
        title = contents.select_one(self.title_selector)
        return title and title.extract().text.strip()

    def _get_text(self, contents):
        article = contents.select_one(self.text_selector)
        if not article:
            return None

        for selector in self.ignored_selectors:
            for elem in article.select(selector):
                elem.extract()
        return self._extract_markdown(article)

    def _find_date(self, items):
        for i in items:
            if re.match(r"\w+ \d{1,2}, \d{4}", i.text):
                return datetime.strptime(i.text, "%b %d, %Y").replace(tzinfo=pytz.UTC)

    def _extract_markdown(self, element):
        return element and markdownify(str(element)).strip()


@dataclass
class RSSDataset(HTMLDataset):
    date_format = "%a, %d %b %Y %H:%M:%S %z"

    def get_item_key(self, item):
        return item

    @property
    def feed_url(self):
        return f"{self.url}/rss.xml"

    def extract_authors(self, item):
        if "authors" in item:
            return [a["name"] for a in item["authors"] if a.get("name")]
        return self.authors

    @staticmethod
    def _get_title(item):
        return item["title"]

    def _get_published_date(self, item):
        date_published = item.get("published") or item.get("pubDate")
        return super()._get_published_date(date_published)

    def _get_text(self, item):
        text = item.get("content") and item["content"][0].get("value")
        return self._extract_markdown(text)

<<<<<<< HEAD
    def fetch_contents(self, url: str):
=======
    def fetch_contents(self, url):
>>>>>>> f2a3b96b
        item = self.items[url]
        if "content" in item:
            return item

        logger.info("Fetching {}".format(url))
        resp = requests.get(url, allow_redirects=True)
        soup = BeautifulSoup(resp.content, "html.parser")
        return dict(
            self.items[url],
            soup=soup,
        )

    @property
    def items_list(self):
        logger.info(f"Fetching entries from {self.feed_url}")
        feed = feedparser.parse(self.feed_url)
        self.items = {item["link"]: item for item in feed["entries"]}
        return list(self.items.keys())<|MERGE_RESOLUTION|>--- conflicted
+++ resolved
@@ -55,11 +55,7 @@
     def _extra_values(self, contents: BeautifulSoup):
         return {}
 
-<<<<<<< HEAD
-    def get_contents(self, article_url: str):
-=======
     def get_contents(self, article_url: str) -> Dict[str, Any]:
->>>>>>> f2a3b96b
         contents = self.fetch_contents(article_url)
 
         title = self._get_title(contents)
@@ -76,11 +72,7 @@
             **self._extra_values(contents),
         }
 
-<<<<<<< HEAD
-    def process_entry(self, article):
-=======
     def process_entry(self, article: Tag) -> Article:
->>>>>>> f2a3b96b
         article_url = self.get_item_key(article)
         contents = self.get_contents(article_url)
         if not contents.get('text'):
@@ -88,13 +80,8 @@
 
         return self.make_data_entry(contents)
 
-<<<<<<< HEAD
     def fetch_contents(self, url: str):
-        logger.info("Fetching {}".format(url))
-=======
-    def fetch_contents(self, url):
         logger.info(f"Fetching {url}")
->>>>>>> f2a3b96b
         resp = requests.get(url, allow_redirects=True)
         return BeautifulSoup(resp.content, "html.parser")
 
@@ -149,11 +136,7 @@
         text = item.get("content") and item["content"][0].get("value")
         return self._extract_markdown(text)
 
-<<<<<<< HEAD
     def fetch_contents(self, url: str):
-=======
-    def fetch_contents(self, url):
->>>>>>> f2a3b96b
         item = self.items[url]
         if "content" in item:
             return item
