import pytz
<<<<<<< HEAD
import logging
=======
>>>>>>> cad27496
from datetime import datetime
from dataclasses import dataclass, field, KW_ONLY
from urllib.parse import urljoin
from typing import List
<<<<<<< HEAD
import re 
=======
import re
>>>>>>> cad27496

import requests
import feedparser
from bs4 import BeautifulSoup
from bs4.element import ResultSet, Tag
from markdownify import markdownify

from align_data.common.alignment_dataset import AlignmentDataset
<<<<<<< HEAD
logger = logging.getLogger(__name__)


@dataclass(kw_only=KW_ONLY)
=======
import logging
logger = logging.getLogger(__name__)



@dataclass
>>>>>>> cad27496
class HTMLDataset(AlignmentDataset):
    """
    Fetches articles from a different blog by collecting links to articles from an index page.
    """

    url: str
    done_key = "url"

    authors: List[str] = field(default_factory=list)

    item_selector = "article"
    title_selector = "article h1"
    text_selector = "article"
    source_type = "blog"
    ignored_selectors = []

    def extract_authors(self, article): #TODO: make this work
        return self.authors


    def get_item_key(self, item: Tag) -> str:
        first_href = item.find("a")["href"]
        href_base, *_ = first_href.split("?")
        return urljoin(self.url, href_base)

    @property
    def items_list(self) -> ResultSet[Tag]:
        logger.info(f"Fetching entries from {self.url}")
        response = requests.get(self.url, allow_redirects=True)
        soup = BeautifulSoup(response.content, "html.parser")
        articles = soup.select(self.item_selector)
        logger.info(f"Found {len(articles)} articles")
        return articles

    def _extra_values(self, contents: BeautifulSoup):
        return {}

    def process_entry(self, article: Tag):
        article_url = self.get_item_key(article)
        contents = self._get_contents(article_url)

        title = self._get_title(contents)
        date_published = self._get_published_date(contents)
        text = self._get_text(contents)
        if not text:
            return None

        return self.make_data_entry(
            {
                "text": text,
                "url": article_url,
                "title": title,
                "source": self.name,
                "source_type": "blog",
                "date_published": date_published,
                "authors": self.extract_authors(contents),
                **self._extra_values(contents),
            }
        )

<<<<<<< HEAD
    def _get_contents(self, url: str):
=======
    def _get_contents(self, url):
>>>>>>> cad27496
        logger.info("Fetching {}".format(url))
        resp = requests.get(url, allow_redirects=True)
        return BeautifulSoup(resp.content, "html.parser")

    def _get_title(self, contents):
        title = contents.select_one(self.title_selector)
        return title and title.extract().text.strip()

    def _get_text(self, contents):
        article = contents.select_one(self.text_selector)
        for selector in self.ignored_selectors:
            for elem in article.select(selector):
                elem.extract()
        return self._extract_markdown(article)

    def _find_date(self, items):
        for i in items:
            if re.match(r"\w+ \d{1,2}, \d{4}", i.text):
                return datetime.strptime(i.text, "%b %d, %Y").replace(tzinfo=pytz.UTC)

    def _extract_markdown(self, element):
        return element and markdownify(str(element)).strip()


@dataclass
class RSSDataset(HTMLDataset):
    date_format = "%a, %d %b %Y %H:%M:%S %z"

    def get_item_key(self, item):
        return item

    @property
    def feed_url(self):
        return f"{self.url}/rss.xml"

    def extract_authors(self, item):
        if "authors" in item:
            return [a["name"] for a in item["authors"] if a.get("name")]
        return self.authors

    @staticmethod
    def _get_title(item):
        return item["title"]

    def _get_published_date(self, item):
        date_published = item.get("published") or item.get("pubDate")
        return super()._get_published_date(date_published)

    def _get_text(self, item):
        text = item.get("content") and item["content"][0].get("value")
        return self._extract_markdown(text)

    def _get_contents(self, url: str):
        item = self.items[url]
        if "content" in item:
            return item

        logger.info("Fetching {}".format(url))
        resp = requests.get(url, allow_redirects=True)
        soup = BeautifulSoup(resp.content, "html.parser")
        return dict(
            self.items[url],
            soup=soup,
        )

    @property
    def items_list(self):
        logger.info(f"Fetching entries from {self.feed_url}")
        feed = feedparser.parse(self.feed_url)
        self.items = {item["link"]: item for item in feed["entries"]}
        return list(self.items.keys())<|MERGE_RESOLUTION|>--- conflicted
+++ resolved
@@ -1,17 +1,10 @@
 import pytz
-<<<<<<< HEAD
 import logging
-=======
->>>>>>> cad27496
 from datetime import datetime
 from dataclasses import dataclass, field, KW_ONLY
 from urllib.parse import urljoin
 from typing import List
-<<<<<<< HEAD
-import re 
-=======
 import re
->>>>>>> cad27496
 
 import requests
 import feedparser
@@ -20,19 +13,10 @@
 from markdownify import markdownify
 
 from align_data.common.alignment_dataset import AlignmentDataset
-<<<<<<< HEAD
 logger = logging.getLogger(__name__)
 
 
 @dataclass(kw_only=KW_ONLY)
-=======
-import logging
-logger = logging.getLogger(__name__)
-
-
-
-@dataclass
->>>>>>> cad27496
 class HTMLDataset(AlignmentDataset):
     """
     Fetches articles from a different blog by collecting links to articles from an index page.
@@ -93,11 +77,7 @@
             }
         )
 
-<<<<<<< HEAD
     def _get_contents(self, url: str):
-=======
-    def _get_contents(self, url):
->>>>>>> cad27496
         logger.info("Fetching {}".format(url))
         resp = requests.get(url, allow_redirects=True)
         return BeautifulSoup(resp.content, "html.parser")
