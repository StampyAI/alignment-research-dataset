--- conflicted
+++ resolved
@@ -1,10 +1,6 @@
-<<<<<<< HEAD
-import hashlib
-=======
 from datetime import datetime
 from itertools import islice
 import logging
->>>>>>> fecc5b16
 import time
 from dataclasses import dataclass, field, KW_ONLY
 from pathlib import Path
@@ -20,8 +16,7 @@
 from align_data.db.models import Article, Summary
 from align_data.db.session import make_session
 
-from logger_config import logger
-
+logger = logging.getLogger(__name__)
 
 INIT_DICT = {
     "source": None,
@@ -203,27 +198,15 @@
         if not self.lazy_eval:
             items_to_process = list(items_to_process)
 
-<<<<<<< HEAD
-        return tqdm(items_to_process, desc=f"Processing {self.name}")
-
-    def fetch_entries(self):
-        """Get all entries to be written to the file."""
-        for item in self.unprocessed_items():
-=======
         return filtered
 
     def fetch_entries(self):
         """Get all entries to be written to the file."""
         for item in tqdm(self.unprocessed_items(), desc=f"Processing {self.name}"):
->>>>>>> fecc5b16
             entry = self.process_entry(item)
             if not entry:
                 continue
 
-<<<<<<< HEAD
-            entry.add_id()
-=======
->>>>>>> fecc5b16
             yield entry
 
             if self.COOLDOWN:
