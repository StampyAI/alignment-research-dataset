from datetime import datetime
from itertools import islice
import logging
import time
from dataclasses import dataclass, KW_ONLY
from pathlib import Path
from typing import List, Optional, Dict, Any, Set, Iterable, Tuple
import pytz
from datetime import datetime

from sqlalchemy import select, Select, JSON
from sqlalchemy.exc import IntegrityError
from sqlalchemy.orm import joinedload, Session
import jsonlines
from dateutil.parser import parse, ParserError
from tqdm import tqdm

from align_data.db.models import Article, Summary
from align_data.db.session import make_session
from align_data.settings import ARTICLE_MAIN_KEYS

logger = logging.getLogger(__name__)


@dataclass
class AlignmentDataset:
    """The base dataset class."""

    name: str
    """The name of the dataset"""

    _: KW_ONLY

    id_fields: List[str] = field(default_factory=lambda: ["url", "title"])
    """A list of fields to use as the id of the entry. If not set, will use ['url', 'title']"""

    # Internal housekeeping variables
    _outputted_items: Set[str] = field(default_factory=set)
    """A set of the ids of all previously processed items"""

    data_path: Path = field(init=False)
    raw_data_path: Path = field(init=False)
    files_path: Path = field(init=False)
    """The path where data can be found. Usually a folder"""

    done_key = "id"
    """The key of the entry to use as the id when checking if already processed."""

    COOLDOWN = 0
    """An optional cool down between processing entries"""

    lazy_eval = False
    """Whether to lazy fetch items. This is nice in that it will start processing, but messes up the progress bar."""
    batch_size = 20
    """The number of items to collect before flushing to the database."""

<<<<<<< HEAD
=======
    # Internal housekeeping variables
    _entry_idx = 0
    """Used internally for writing debugging info - each file write will increment it"""
    _outputted_items = set()
    """A set of the ids of all previously processed items"""

>>>>>>> 33d928ef
    def __str__(self) -> str:
        return self.name

    def __post_init__(self, data_path: Optional[Path] = None):
        self.data_path = data_path or (Path(__file__).parent / "../../data/").resolve()
        self.raw_data_path = self.data_path / "raw"
        self.files_path = self.raw_data_path / self.name

    def _add_authors(self, article: Article, authors: List[str]) -> Article:
        # TODO: Don't keep adding the same authors - come up with some way to reuse them
        article.authors = ",".join(authors)
        if len(article.authors) > 1024:
            article.authors = ",".join(article.authors[:1024].split(",")[:-1])
        return article

    def make_data_entry(self, data: Dict[str, Any], **kwargs) -> Article:
        data = dict(data, **kwargs)
        summary = data.pop("summary", None)
        authors = data.pop("authors", [])

        article = Article(
<<<<<<< HEAD
            id_fields=self.id_fields,
            meta={k: v for k, v in data.items() if k not in ARTICLE_MAIN_KEYS and v is not None},
            **{k: v for k, v in data.items() if k in ARTICLE_MAIN_KEYS},
=======
            pinecone_update_required=True,
            meta={k: v for k, v in data.items() if k not in INIT_DICT and v is not None},
            **{k: v for k, v in data.items() if k in INIT_DICT},
>>>>>>> 33d928ef
        )
        self._add_authors(article, authors)
        if summary:
            article.summaries.append(Summary(text=summary, source=self.name))
        return article

    def to_jsonl(self, out_path: Path | None = None, filename: str | None = None) -> Path:
        out_path = out_path or self.data_path
        filename = filename or f"{self.name}.jsonl"
        filepath = out_path / filename

        with jsonlines.open(filepath, "w") as jsonl_writer:
            for article in self.read_entries():
                jsonl_writer.write(article.to_dict())
        return filepath.resolve()

    @property
    def _query_items(self) -> Select[Tuple[Article]]:
        return select(Article).where(Article.source == self.name)

    def read_entries(self, sort_by=None) -> Iterable[Article]:
        """Iterate through all the saved entries."""
        with make_session() as session:
            query = self._query_items.options(joinedload(Article.summaries))
            if sort_by is not None:
                query = query.order_by(sort_by)
            
            result = session.scalars(query)
            for article in result.unique(): # removes duplicates
                yield article

    def _add_batch(self, session: Session, batch):
        session.add_all(batch)

    def add_entries(self, entries):
        def commit() -> bool:
            try:
                session.commit()
                return True
            except IntegrityError:
                session.rollback()
                return False

        with make_session() as session:
            items = iter(entries)
            while batch := tuple(islice(items, self.batch_size)):
                self._add_batch(session, batch)
                # there might be duplicates in the batch, so if they cause
                # an exception, try to commit them one by one
                if not commit():
                    for entry in batch:
                        session.add(entry)
                        if not commit():
                            logger.error(f"found duplicate of {entry}")

    def setup(self):
        self._outputted_items = self._load_outputted_items()

    @property
    def items_list(self) -> Iterable:
        """Returns a collection of items to be processed."""
        return []

    def get_item_key(self, item):
        """Get the identifier of the given `item` so it can be checked to see whether it's been output.

        The default assumption is that the `item` is a Path to a file.
        """
        return item.name

    def _load_outputted_items(self) -> Set[str]:
        """
        Loads the outputted items from the database and returns them as a set.
        
        if the done_key is not an attribute of Article, it will try to load it from the meta field.
        """
        with make_session() as session:
            if hasattr(Article, self.done_key):
                # This doesn't filter by self.name. The good thing about that is that it should handle a lot more
                # duplicates. The bad thing is that this could potentially return a massive amount of data if there
                # are lots of items.
                return set(
                    session.scalars(select(getattr(Article, self.done_key))).all()
                )
            return {
                meta[self.done_key]
                for meta in session.scalars(select(Article.meta)).all()
                if isinstance(meta, JSON) and meta.get(self.done_key)
            }

    def not_processed(self, item):
        # NOTE: `self._outputted_items` reads in all items. Which could potentially be a lot. If this starts to
        # cause problems (e.g. massive RAM usage, big slow downs) then it will have to be switched around, so that
        # this function runs a query to check if the item is in the database rather than first getting all done_keys.
        # If it get's to that level, consider batching it somehow
        return self.get_item_key(item) not in self._outputted_items

    def unprocessed_items(self, items=None) -> Iterable:
        """Return a list of all items to be processed.

        This will automatically remove any items that have already been processed,
        based on the contents of the output file.
        """
        self.setup()
        items = items or self.items_list

<<<<<<< HEAD
        def not_processed(item):
            # NOTE: `self._outputted_items` reads in all items. Which could potentially be a lot. If this starts to
            # cause problems (e.g. massive RAM usage, big slow downs) then it will have to be switched around, so that
            # this function runs a query to check if the item is in the database rather than first getting all done_keys.
            # If it get's to that level, consider batching it somehow
            return self.get_item_key(item) not in self._outputted_items

        items_to_process = filter(not_processed, items)
=======
        filtered = filter(self.not_processed, items or self.items_list)
>>>>>>> 33d928ef

        # greedily fetch all items if not lazy eval. This makes the progress bar look nice
        if not self.lazy_eval:
            items_to_process = list(items_to_process)

        return items_to_process

    def fetch_entries(self) -> Article:
        """Get all entries to be written to the file."""
        for item in tqdm(self.unprocessed_items(), desc=f"Processing {self.name}"):
            entry = self.process_entry(item)
            if not entry:
                continue

            try:
                entry.verify_id_fields()
            except AssertionError as e:
                logger.error(e)
                continue

            yield entry

            if self.COOLDOWN:
                time.sleep(self.COOLDOWN)

    def process_entry(self, entry) -> Optional[Article]:
        """Process a single entry."""
        raise NotImplementedError

    @staticmethod
    def _format_datetime(date: datetime) -> str:
        return date.strftime("%Y-%m-%dT%H:%M:%SZ")

    @staticmethod
    def _get_published_date(date: str) -> Optional[datetime]:
        try:
            # Totally ignore any timezone info, forcing everything to UTC
            return parse(str(date)).replace(tzinfo=pytz.UTC)
        except ParserError:
            pass
        return None


class SummaryDataset(AlignmentDataset):
    def unprocessed_items(self, items=None) -> Iterable:
        # This breaks the possible lazy loading of the items. Should be fine...
        items = list(super().unprocessed_items(items))

        urls = map(self.get_item_key, items)
        with make_session() as session:
            articles = session.query(Article).options(joinedload(Article.summaries)).filter(Article.url.in_(urls))
            self.articles = {a.url: a for a in articles if a.url}

        return items

    def _load_outputted_items(self) -> Set[str]:
        """Load the output file (if it exists) in order to know which items have already been output."""
        with make_session() as session:
            return set(
                session.scalars(
                    select(Article.url)
                    .join(Article.summaries)
                    .filter(Summary.source == self.name)
                )
            )

    def _add_batch(self, session, batch):
        def merge(item):
            if prev := self.articles.get(item.url):
                return session.merge(item.update(prev))
            return item

        session.add_all(map(merge, batch))<|MERGE_RESOLUTION|>--- conflicted
+++ resolved
@@ -2,7 +2,7 @@
 from itertools import islice
 import logging
 import time
-from dataclasses import dataclass, KW_ONLY
+from dataclasses import dataclass, field, KW_ONLY
 from pathlib import Path
 from typing import List, Optional, Dict, Any, Set, Iterable, Tuple
 import pytz
@@ -31,9 +31,6 @@
 
     _: KW_ONLY
 
-    id_fields: List[str] = field(default_factory=lambda: ["url", "title"])
-    """A list of fields to use as the id of the entry. If not set, will use ['url', 'title']"""
-
     # Internal housekeeping variables
     _outputted_items: Set[str] = field(default_factory=set)
     """A set of the ids of all previously processed items"""
@@ -54,15 +51,6 @@
     batch_size = 20
     """The number of items to collect before flushing to the database."""
 
-<<<<<<< HEAD
-=======
-    # Internal housekeeping variables
-    _entry_idx = 0
-    """Used internally for writing debugging info - each file write will increment it"""
-    _outputted_items = set()
-    """A set of the ids of all previously processed items"""
-
->>>>>>> 33d928ef
     def __str__(self) -> str:
         return self.name
 
@@ -84,15 +72,8 @@
         authors = data.pop("authors", [])
 
         article = Article(
-<<<<<<< HEAD
-            id_fields=self.id_fields,
             meta={k: v for k, v in data.items() if k not in ARTICLE_MAIN_KEYS and v is not None},
             **{k: v for k, v in data.items() if k in ARTICLE_MAIN_KEYS},
-=======
-            pinecone_update_required=True,
-            meta={k: v for k, v in data.items() if k not in INIT_DICT and v is not None},
-            **{k: v for k, v in data.items() if k in INIT_DICT},
->>>>>>> 33d928ef
         )
         self._add_authors(article, authors)
         if summary:
@@ -199,18 +180,7 @@
         self.setup()
         items = items or self.items_list
 
-<<<<<<< HEAD
-        def not_processed(item):
-            # NOTE: `self._outputted_items` reads in all items. Which could potentially be a lot. If this starts to
-            # cause problems (e.g. massive RAM usage, big slow downs) then it will have to be switched around, so that
-            # this function runs a query to check if the item is in the database rather than first getting all done_keys.
-            # If it get's to that level, consider batching it somehow
-            return self.get_item_key(item) not in self._outputted_items
-
-        items_to_process = filter(not_processed, items)
-=======
-        filtered = filter(self.not_processed, items or self.items_list)
->>>>>>> 33d928ef
+        items_to_process = filter(self.not_processed, items)
 
         # greedily fetch all items if not lazy eval. This makes the progress bar look nice
         if not self.lazy_eval:
