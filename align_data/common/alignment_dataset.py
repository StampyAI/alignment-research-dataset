--- conflicted
+++ resolved
@@ -1,8 +1,4 @@
-<<<<<<< HEAD
-import hashlib
-=======
 import logging
->>>>>>> b9999b4b
 import time
 import zipfile
 from dataclasses import dataclass, field, KW_ONLY
@@ -21,8 +17,7 @@
 from align_data.db.session import make_session
 
 
-from logger_config import logger
-
+logger = logging.getLogger(__name__)
 
 INIT_DICT = {
     "source": None,
@@ -197,12 +192,7 @@
             if not entry:
                 continue
 
-<<<<<<< HEAD
-            entry.add_id()
             yield entry
-=======
-             yield entry
->>>>>>> b9999b4b
 
             if self.COOLDOWN:
                 time.sleep(self.COOLDOWN)
